#include <stdlib.h>
#include <stdint.h>
#include <stdbool.h>
#include <string.h>
#include <libdragon.h>
#include "dl_internal.h"
#include "utils.h"
#include "../../build/dl/dl_symbols.h"

#define DL_CMD_NOOP             0x07
#define DL_CMD_WSTATUS          0x02
#define DL_CMD_CALL             0x03
#define DL_CMD_JUMP             0x04
#define DL_CMD_RET              0x05

#define SP_STATUS_SIG_BUFDONE         SP_STATUS_SIG5
#define SP_WSTATUS_SET_SIG_BUFDONE    SP_WSTATUS_SET_SIG5
#define SP_WSTATUS_CLEAR_SIG_BUFDONE  SP_WSTATUS_CLEAR_SIG5

#define SP_STATUS_SIG_HIGHPRI         SP_STATUS_SIG6
#define SP_WSTATUS_SET_SIG_HIGHPRI    SP_WSTATUS_SET_SIG6
#define SP_WSTATUS_CLEAR_SIG_HIGHPRI  SP_WSTATUS_CLEAR_SIG6

#define SP_STATUS_SIG_MORE            SP_STATUS_SIG7
#define SP_WSTATUS_SET_SIG_MORE       SP_WSTATUS_SET_SIG7
#define SP_WSTATUS_CLEAR_SIG_MORE     SP_WSTATUS_CLEAR_SIG7

DEFINE_RSP_UCODE(rsp_dl);

typedef struct dl_overlay_t {
    void* code;
    void* data;
    void* data_buf;
    uint16_t code_size;
    uint16_t data_size;
} dl_overlay_t;

typedef struct dl_overlay_header_t {
    uint32_t state_start;
    uint16_t state_size;
    uint16_t command_base;
} dl_overlay_header_t;

typedef struct dl_block_s {
    uint32_t nesting_level;
    uint32_t cmds[];
} dl_block_t;

typedef struct rsp_dl_s {
    uint8_t overlay_table[DL_OVERLAY_TABLE_SIZE];
    dl_overlay_t overlay_descriptors[DL_MAX_OVERLAY_COUNT];
    void *dl_dram_addr;
    void *dl_dram_highpri_addr;
    int16_t current_ovl;
} __attribute__((aligned(8), packed)) rsp_dl_t;

static rsp_dl_t dl_data;
static uint8_t dl_overlay_count = 0;

static uint32_t dl_buffers[2][DL_DRAM_BUFFER_SIZE];
static uint8_t dl_buf_idx;
static uint32_t *dl_buffer_ptr, *dl_buffer_sentinel;
static dl_block_t *dl_block;
static int dl_block_size;

uint32_t *dl_cur_pointer;
uint32_t *dl_cur_sentinel;

static int dl_syncpoints_genid;
volatile int dl_syncpoints_done;

static bool dl_is_running;

static uint64_t dummy_overlay_state;

static void dl_sp_interrupt(void) 
{
    ++dl_syncpoints_done;
    debugf("dl_sp_interrupt(): %d\n", dl_syncpoints_done);
}

void dl_init()
{
    // Load initial settings
    memset(&dl_data, 0, sizeof(dl_data));

    dl_cur_pointer = UncachedAddr(dl_buffers[0]);
    memset(dl_cur_pointer, 0, DL_DRAM_BUFFER_SIZE*sizeof(uint32_t));
    dl_terminator(dl_cur_pointer);
    dl_cur_sentinel = dl_cur_pointer + DL_DRAM_BUFFER_SIZE - DL_MAX_COMMAND_SIZE;
    dl_block = NULL;

    dl_data.dl_dram_addr = PhysicalAddr(dl_buffers[0]);
    dl_data.overlay_descriptors[0].data_buf = PhysicalAddr(&dummy_overlay_state);
    dl_data.overlay_descriptors[0].data_size = sizeof(uint64_t);
    
    dl_syncpoints_genid = 0;
    dl_syncpoints_done = 0;

    dl_overlay_count = 1;

    // Activate SP interrupt (used for syncpoints)
    register_SP_handler(dl_sp_interrupt);
    set_SP_interrupt(1);
}

void dl_close()
{
    *SP_STATUS = SP_WSTATUS_SET_HALT;
    dl_is_running = 0;

    set_SP_interrupt(0);
    unregister_SP_handler(dl_sp_interrupt);
}

void* dl_overlay_get_state(rsp_ucode_t *overlay_ucode)
{
    dl_overlay_header_t *overlay_header = (dl_overlay_header_t*)overlay_ucode->data;
    return overlay_ucode->data + (overlay_header->state_start & 0xFFF) - DL_OVL_DATA_ADDR;
}

uint8_t dl_overlay_add(rsp_ucode_t *overlay_ucode)
{
    assertf(dl_overlay_count > 0, "dl_overlay_add must be called after dl_init!");
    
    assertf(dl_overlay_count < DL_MAX_OVERLAY_COUNT, "Only up to %d overlays are supported!", DL_MAX_OVERLAY_COUNT);

    assert(overlay_ucode);

    dl_overlay_t *overlay = &dl_data.overlay_descriptors[dl_overlay_count];

    // The DL ucode is always linked into overlays for now, so we need to load the overlay from an offset.
    // TODO: Do this some other way.
    uint32_t dl_ucode_size = rsp_dl_text_end - rsp_dl_text_start;

    overlay->code = PhysicalAddr(overlay_ucode->code + dl_ucode_size);
    overlay->data = PhysicalAddr(overlay_ucode->data);
    overlay->data_buf = PhysicalAddr(dl_overlay_get_state(overlay_ucode));
    overlay->code_size = ((uint8_t*)overlay_ucode->code_end - overlay_ucode->code) - dl_ucode_size - 1;
    overlay->data_size = ((uint8_t*)overlay_ucode->data_end - overlay_ucode->data) - 1;

    return dl_overlay_count++;
}

void dl_overlay_register_id(uint8_t overlay_index, uint8_t id)
{
    assertf(dl_overlay_count > 0, "dl_overlay_register must be called after dl_init!");

    assertf(overlay_index < DL_MAX_OVERLAY_COUNT, "Tried to register invalid overlay index: %d", overlay_index);
    assertf(id < DL_OVERLAY_TABLE_SIZE, "Tried to register id: %d", id);


    dl_data.overlay_table[id] = overlay_index * sizeof(dl_overlay_t);
}

void dl_start()
{
    if (dl_is_running)
    {
        return;
    }

    rsp_wait();
    rsp_load(&rsp_dl);

    // Load data with initialized overlays into DMEM
    data_cache_hit_writeback(&dl_data, sizeof(dl_data));
    rsp_load_data(PhysicalAddr(&dl_data), sizeof(dl_data), 0);

    static const dl_overlay_header_t dummy_header = (dl_overlay_header_t){
        .state_start = 0,
        .state_size = 7,
        .command_base = 0
    };

    rsp_load_data(PhysicalAddr(&dummy_header), sizeof(dummy_header), DL_OVL_DATA_ADDR);

    *SP_STATUS = SP_WSTATUS_CLEAR_SIG0 | 
                 SP_WSTATUS_CLEAR_SIG1 | 
                 SP_WSTATUS_CLEAR_SIG2 | 
                 SP_WSTATUS_CLEAR_SIG3 | 
                 SP_WSTATUS_CLEAR_SIG4 | 
                 SP_WSTATUS_SET_SIG_BUFDONE |
                 SP_WSTATUS_CLEAR_SIG_HIGHPRI |
                 SP_WSTATUS_CLEAR_SIG_MORE;

    // Off we go!
    rsp_run_async();

    dl_is_running = 1;
}

static uint32_t* dl_switch_buffer(uint32_t *dl2, int size)
{
    uint32_t* prev = dl_cur_pointer;

    // Clear the new buffer, and add immediately a terminator
    // so that it's a valid buffer.
    memset(dl2, 0, size*sizeof(uint32_t));
    dl_terminator(dl2);

    // Switch to the new buffer, and calculate the new sentinel.
    dl_cur_pointer = dl2;
    dl_cur_sentinel = dl_cur_pointer + size - DL_MAX_COMMAND_SIZE;

    // Return a pointer to the previous buffer
    return prev;
}

static void dl_next_buffer(void) {
    // If we're creating a block
    if (dl_block) {
        // Allocate next chunk (double the size of the current one).
        // We use doubling here to reduce overheads for large blocks
        // and at the same time start small.
        if (dl_block_size < DL_BLOCK_MAX_SIZE) dl_block_size *= 2;

        // Allocate a new chunk of the block and switch to it.
        uint32_t *dl2 = UncachedAddr(malloc(dl_block_size));
        uint32_t *prev = dl_switch_buffer(dl2, dl_block_size);

        // Terminate the previous chunk with a JUMP op to the new chunk.
        *prev++ = (DL_CMD_JUMP<<24) | (uint32_t)PhysicalAddr(dl2);
        dl_terminator(prev);
        return;
    }

    // Wait until the previous buffer is executed by the RSP.
    // We cannot write to it if it's still being executed.
    // FIXME: this should probably transition to a sync-point,
    // so that the kernel can switch away while waiting. Even
    // if the overhead of an interrupt is obviously higher.
    while (!(*SP_STATUS & SP_STATUS_SIG_BUFDONE)) { /* idle */ }
    *SP_STATUS = SP_WSTATUS_CLEAR_SIG_BUFDONE;

<<<<<<< HEAD
=======
    // Switch current buffer
>>>>>>> 7780a0f9
    dl_buf_idx = 1-dl_buf_idx;
    uint32_t *dl2 = UncachedAddr(&dl_buffers[dl_buf_idx]);
    uint32_t *prev = dl_switch_buffer(dl2, DL_DRAM_BUFFER_SIZE);

    // Terminate the previous buffer with an op to set SIG_BUFDONE
    // (to notify when the RSP finishes the buffer), plus a jump to
    // the new buffer.
    *prev++ = (DL_CMD_WSTATUS<<24) | SP_WSTATUS_SET_SIG_BUFDONE;
    *prev++ = (DL_CMD_JUMP<<24) | (uint32_t)PhysicalAddr(dl2);
    dl_terminator(prev);

    // Kick the RSP, in case it's sleeping.
    *SP_STATUS = SP_WSTATUS_SET_SIG_MORE | SP_WSTATUS_CLEAR_HALT | SP_WSTATUS_CLEAR_BROKE;
}

<<<<<<< HEAD
=======
void dl_write_end(uint32_t *dl) {
    // Terminate the buffer (so that the RSP will sleep in case
    // it catches up with us).
    dl_terminator(dl);

    // Kick the RSP if it's idle.
    *SP_STATUS = SP_WSTATUS_SET_SIG_MORE | SP_WSTATUS_CLEAR_HALT | SP_WSTATUS_CLEAR_BROKE;

    // Update the pointer and check if we went past the sentinel,
    // in which case it's time to switch to the next buffer.
    dl_cur_pointer = dl;
    if (dl_cur_pointer > dl_cur_sentinel) {
        dl_next_buffer();
    }
}

void dl_block_begin(void)
{
    assertf(!dl_block, "a block was already being created");

    // Allocate a new block (at minimum size) and initialize it.
    dl_block_size = DL_BLOCK_MIN_SIZE;
    dl_block = UncachedAddr(malloc(sizeof(dl_block_t) + dl_block_size));
    dl_block->nesting_level = 0;

    // Save the current pointer/sentinel for later restore
    dl_buffer_sentinel = dl_cur_sentinel;
    dl_buffer_ptr = dl_cur_pointer;

    // Switch to the block buffer. From now on, all dl_writes will
    // go into the block.
    dl_switch_buffer(dl_block->cmds, dl_block_size);
}

dl_block_t* dl_block_end(void)
{
    assertf(dl_block, "a block was not being created");

    // Terminate the block with a RET command, encoding
    // the nesting level which is used as stack slot by RSP.
    *dl_cur_pointer++ = (DL_CMD_RET<<24) | (dl_block->nesting_level<<2);
    dl_terminator(dl_cur_pointer);

    // Switch back to the normal display list
    dl_cur_pointer = dl_buffer_ptr;
    dl_cur_sentinel = dl_buffer_sentinel;

    // Return the created block
    dl_block_t *b = dl_block;
    dl_block = NULL;
    return b;
}

void dl_block_free(dl_block_t *block)
{
    // Start from the commands in the first chunk of the block
    int size = DL_BLOCK_MIN_SIZE;
    void *start = block;
    uint32_t *ptr = block->cmds + size;
    while (1) {
        // Rollback until we find a non-zero command
        while (*--ptr == 0x00) {}
        uint32_t cmd = *ptr;

        // Ignore the terminator
        if (cmd>>24 == 0x01)
            cmd = *--ptr;

        // If the last command is a JUMP
        if (cmd>>24 == DL_CMD_JUMP) {
            // Free the memory of the current chunk.
            free(start);
            // Get the pointer to the next chunk
            start = UncachedAddr(0x80000000 | (cmd & 0xFFFFFF));
            if (size < DL_BLOCK_MAX_SIZE) size *= 2;
            ptr = start;
        }
        // If the last command is a RET
        if (cmd>>24 == DL_CMD_RET) {
            // This is the last chunk, free it and exit
            free(start);
            return;
        }
        // The last command is neither a JUMP nor a RET:
        // this is an invalid chunk of a block, better assert.
        assertf(0, "invalid terminator command in block: %08lx\n", cmd);
    }
}

void dl_block_run(dl_block_t *block)
{
    // Write the CALL op. The second argument is the nesting level
    // which is used as stack slot in the RSP to save the current
    // pointer position.
    uint32_t *dl = dl_write_begin();
    *dl++ = (DL_CMD_CALL<<24) | (uint32_t)PhysicalAddr(block->cmds);
    *dl++ = block->nesting_level << 2;
    dl_write_end(dl);

    // If this is CALL within the creation of a block, update
    // the nesting level. A block's nesting level must be bigger
    // than the nesting level of all blocks called from it.
    if (dl_block && dl_block->nesting_level <= block->nesting_level) {
        dl_block->nesting_level = block->nesting_level + 1;
        assertf(dl_block->nesting_level < DL_MAX_BLOCK_NESTING_LEVEL,
            "reached maximum number of nested block runs");
    }
}


>>>>>>> 7780a0f9
void dl_queue_u8(uint8_t cmd)
{
    uint32_t *dl = dl_write_begin();
    *dl++ = (uint32_t)cmd << 24;
    dl_write_end(dl);
}

void dl_queue_u16(uint16_t cmd)
{
    uint32_t *dl = dl_write_begin();
    *dl++ = (uint32_t)cmd << 16;
    dl_write_end(dl);
}

void dl_queue_u32(uint32_t cmd)
{
    uint32_t *dl = dl_write_begin();
    *dl++ = cmd;
    dl_write_end(dl);
}

void dl_queue_u64(uint64_t cmd)
{
    uint32_t *dl = dl_write_begin();
    *dl++ = cmd >> 32;
    *dl++ = cmd & 0xFFFFFFFF;
    dl_write_end(dl);
}

void dl_noop()
{
    dl_queue_u8(DL_CMD_NOOP);
}

int dl_syncpoint(void)
{   
    // TODO: cannot use in compiled lists
    dl_queue_u32((DL_CMD_WSTATUS << 24) | SP_WSTATUS_SET_INTR);
    return ++dl_syncpoints_genid;
}

bool dl_check_syncpoint(int sync_id) 
{
    return sync_id <= dl_syncpoints_done;
}

void dl_wait_syncpoint(int sync_id)
{
    while (!dl_check_syncpoint(sync_id)) { /* spinwait */ }
}

void dl_signal(uint32_t signal)
{
    dl_queue_u32((DL_CMD_WSTATUS << 24) | signal);
}<|MERGE_RESOLUTION|>--- conflicted
+++ resolved
@@ -233,10 +233,7 @@
     while (!(*SP_STATUS & SP_STATUS_SIG_BUFDONE)) { /* idle */ }
     *SP_STATUS = SP_WSTATUS_CLEAR_SIG_BUFDONE;
 
-<<<<<<< HEAD
-=======
     // Switch current buffer
->>>>>>> 7780a0f9
     dl_buf_idx = 1-dl_buf_idx;
     uint32_t *dl2 = UncachedAddr(&dl_buffers[dl_buf_idx]);
     uint32_t *prev = dl_switch_buffer(dl2, DL_DRAM_BUFFER_SIZE);
@@ -252,8 +249,6 @@
     *SP_STATUS = SP_WSTATUS_SET_SIG_MORE | SP_WSTATUS_CLEAR_HALT | SP_WSTATUS_CLEAR_BROKE;
 }
 
-<<<<<<< HEAD
-=======
 void dl_write_end(uint32_t *dl) {
     // Terminate the buffer (so that the RSP will sleep in case
     // it catches up with us).
@@ -364,7 +359,6 @@
 }
 
 
->>>>>>> 7780a0f9
 void dl_queue_u8(uint8_t cmd)
 {
     uint32_t *dl = dl_write_begin();
