/**
 * @file interrupt.c
 * @brief Interrupt Controller
 * @ingroup interrupt
 */
#include <malloc.h>
#include "libdragon.h"
#include "regsinternal.h"

/**
 * @defgroup interrupt Interrupt Controller
 * @ingroup lowlevel
 * @brief N64 interrupt registering and servicing routines.
 *
 * The N64 interrupt controller provides a software interface to
 * register for interrupts from the various systems in the N64.
 * Most interrupts on the N64 coordinate through the MIPS interface
 * (MI) to allow interrupts to be handled at one spot.  A notable
 * exception is the timer interrupt which is generated by the MIPS
 * r4300 itself and not the N64 hardware.
 *
 * The interrupt controller is automatically initialized before
 * main is called. By default, all interrupts are enabled and any
 * registered callback can be called when an interrupt occurs.
 * Each of the N64-generated interrupts is maskable using the various
 * set accessors.
 *
 * Interrupts can be enabled or disabled as a whole on the N64 using
 * #enable_interrupts and #disable_interrupts.  It is assumed that
 * once the interrupt system is activated, these will always be called
 * in pairs.  Calling #enable_interrupts without first calling
 * #disable_interrupts is considered a violation of this assumption
 * and should be avoided.  Calling #disable_interrupts when interrupts
 * are already disabled will have no effect.  Calling #enable_interrupts
 * again to restore from a critical section will not enable interrupts
 * if interrupts were not enabled when calling #disable_interrupts.
 * In this manner, it is safe to nest calls to disable and enable
 * interrupts.
 *
 * @{
 */

/** @brief SP interrupt bit */
#define MI_INTR_SP 0x01
/** @brief SI interrupt bit */
#define MI_INTR_SI 0x02
/** @brief AI interrupt bit */
#define MI_INTR_AI 0x04
/** @brief VI interrupt bit */
#define MI_INTR_VI 0x08
/** @brief PI interrupt bit */
#define MI_INTR_PI 0x10
/** @brief DP interrupt bit */
#define MI_INTR_DP 0x20

/** @brief SP mask bit */
#define MI_MASK_SP 0x01
/** @brief SI mask bit */
#define MI_MASK_SI 0x02
/** @brief AI mask bit */
#define MI_MASK_AI 0x04
/** @brief VI mask bit */
#define MI_MASK_VI 0x08
/** @brief PI mask bit */
#define MI_MASK_PI 0x10
/** @brief DP mask bit */
#define MI_MASK_DP 0x20

/** @brief Clear SP mask */
#define MI_MASK_CLR_SP 0x0001
/** @brief Set SP mask */
#define MI_MASK_SET_SP 0x0002
/** @brief Clear SI mask */
#define MI_MASK_CLR_SI 0x0004
/** @brief Set SI mask */
#define MI_MASK_SET_SI 0x0008
/** @brief Clear AI mask */
#define MI_MASK_CLR_AI 0x0010
/** @brief Set AI mask */
#define MI_MASK_SET_AI 0x0020
/** @brief Clear VI mask */
#define MI_MASK_CLR_VI 0x0040
/** @brief Set VI mask */
#define MI_MASK_SET_VI 0x0080
/** @brief Clear PI mask */
#define MI_MASK_CLR_PI 0x0100
/** @brief Set PI mask */
#define MI_MASK_SET_PI 0x0200
/** @brief Clear DP mask */
#define MI_MASK_CLR_DP 0x0400
/** @brief Set DP mask */
#define MI_MASK_SET_DP 0x0800

/** @brief Bit to set to clear the PI interrupt */
#define PI_CLEAR_INTERRUPT 0x02
/** @brief Bit to set to clear the SI interrupt */
#define SI_CLEAR_INTERRUPT 0
/** @brief Bit to set to clear the SP interrupt */
#define SP_CLEAR_INTERRUPT 0x08
/** @brief Bit to set to clear the DP interrupt */
#define DP_CLEAR_INTERRUPT 0x0800
/** @brief Bit to set to clear the AI interrupt */
#define AI_CLEAR_INTERRUPT 0

/** @brief Number of nested disable interrupt calls
 *
 * This will represent the number of disable interrupt calls made on the system.
 * If this is set to 0, interrupts are enabled.  A number higher than 0 represents
 * that many disable calls that were nested, and consequently the number of
 * interrupt enable calls that need to be made to re-enable interrupts.  A negative
 * number means that the interrupt system hasn't been initialized yet.
 */
static int __interrupt_depth = -1;

/** @brief Value of the status register at the moment interrupts
 *         got disabled.
 */
static int __interrupt_sr = 0;

/** @brief tick at which interrupts were disabled. */
uint32_t interrupt_disabled_tick = 0;

/**
 * @brief Structure of an interrupt callback
 */
typedef struct callback_link
{
    /** @brief Callback function */
    void (*callback)();
    /** @brief Pointer to next callback */
    struct callback_link * next;
} _callback_link;

/** @brief Static structure to address AI registers */
static volatile struct AI_regs_s * const AI_regs = (struct AI_regs_s *)0xa4500000;
/** @brief Static structure to address MI registers */
static volatile struct MI_regs_s * const MI_regs = (struct MI_regs_s *)0xa4300000;
/** @brief Static structure to address VI registers */
static volatile struct VI_regs_s * const VI_regs = (struct VI_regs_s *)0xa4400000;
/** @brief Static structure to address PI registers */
static volatile struct PI_regs_s * const PI_regs = (struct PI_regs_s *)0xa4600000;
/** @brief Static structure to address SI registers */
static volatile struct SI_regs_s * const SI_regs = (struct SI_regs_s *)0xa4800000;
/** @brief Static structure to address SP registers */
static volatile struct SP_regs_s * const SP_regs = (struct SP_regs_s *)0xa4040000;

/** @brief Linked list of AI callbacks */
struct callback_link * AI_callback = 0;
/** @brief Linked list of VI callbacks */
struct callback_link * VI_callback = 0;
/** @brief Linked list of PI callbacks */
struct callback_link * PI_callback = 0;
/** @brief Linked list of DP callbacks */
struct callback_link * DP_callback = 0;
/** @brief Linked list of SI callbacks */
struct callback_link * SI_callback = 0;
/** @brief Linked list of SP callbacks */
struct callback_link * SP_callback = 0;
/** @brief Linked list of TI callbacks */
struct callback_link * TI_callback = 0;
/** @brief Linked list of CART callbacks */
struct callback_link * CART_callback = 0;

<<<<<<< HEAD
static uint32_t last_cart_interrupt = 0;
=======
>>>>>>> 49e6a7d2
static int last_cart_interrupt_count = 0;

/** 
 * @brief Call each callback in a linked list of callbacks
 *
 * @param[in] head
 *            Pointer to the head of a callback linke list
 */
static void __call_callback( struct callback_link * head )
{
    /* Call each registered callback */
    while( head )
    {
        if( head->callback )
        {
        	head->callback();
        }

        /* Go to next */
	    head=head->next;
    }
}

/**
 * @brief Add a callback to a linked list of callbacks
 *
 * @param[in,out] head
 *                Pointer to the head of a linked list to add to
 * @param[in]     callback
 *                Function to call when executing callbacks in this linked list
 */
static void __register_callback( struct callback_link ** head, void (*callback)() )
{
    if( head )
    {
        /* Add to beginning of linked list */
        struct callback_link *next = *head;
        (*head) = malloc(sizeof(struct callback_link));

        if( *head )
        {
            (*head)->next=next;
            (*head)->callback=callback;
        }
    }
}

/**
 * @brief Remove a callback from a linked list of callbacks
 *
 * @param[in,out] head
 *                Pointer to the head of a linked list to remove from
 * @param[in]     callback
 *                Function to search for and remove from callback list
 */
static void __unregister_callback( struct callback_link ** head, void (*callback)() )
{
    if( head )
    {
        /* Try to find callback this matches */
        struct callback_link *last = 0;
        struct callback_link *cur  = *head;

        while( cur )
        {
            if( cur->callback == callback )
            {
                /* We found it!  Try to remove it from the list */
                if( last )
                {
                    /* This is somewhere in the linked list */
                    last->next = cur->next;
                }
                else
                {
                    /* This is the first node */
                    *head = cur->next;
                }

                /* Free memory */
                free( cur );

                /* Exit early */
                break;
            }

            /* Go to next entry */
            last = cur;
            cur = cur->next;
        }
    }
}

/**
 * @brief Handle an MI interrupt
 *
 * @note This function handles most of the interrupts on the system as
 *       they come through the MI.
 */
void __MI_handler(void)
{
    unsigned long status = MI_regs->intr & MI_regs->mask;

    if( status & MI_INTR_SP )
    {
        /* Clear interrupt */
        SP_regs->status=SP_CLEAR_INTERRUPT;

        __call_callback(SP_callback);
    }

    if( status & MI_INTR_SI )
    {
        /* Clear interrupt */
        SI_regs->status=SI_CLEAR_INTERRUPT;

        __call_callback(SI_callback);
    }

    if( status & MI_INTR_AI )
    {
        /* Clear interrupt */
    	AI_regs->status=AI_CLEAR_INTERRUPT;

	    __call_callback(AI_callback);
    }

    if( status & MI_INTR_VI )
    {
        /* Clear interrupt */
    	VI_regs->cur_line=VI_regs->cur_line;

    	__call_callback(VI_callback);
    }

    if( status & MI_INTR_PI )
    {
        /* Clear interrupt */
        PI_regs->status=PI_CLEAR_INTERRUPT;

        __call_callback(PI_callback);
    }

    if( status & MI_INTR_DP )
    {
        /* Clear interrupt */
        MI_regs->mode=DP_CLEAR_INTERRUPT;

        __call_callback(DP_callback);
    }
}

/**
 * @brief Handle a timer interrupt
 */
void __TI_handler(void)
{
	/* NOTE: the timer interrupt is already acknowledged in inthandler.S */
    __call_callback(TI_callback);
}

/**
 * @brief Handle a CART interrupt
 */
void __CART_handler(void)
{
<<<<<<< HEAD
    /* CART interrupts must be acknowledged by handlers. If the handler fails
       to do so, the console freezes because the interrupt will retrigger
       continuously. Since a freeze is always bad for debugging, try to 
       detect it, and show a proper assertion screen. */
    uint32_t t = TICKS_READ();
    if (TICKS_DISTANCE(last_cart_interrupt, t) < 10000) {
        if (last_cart_interrupt_count++ == 128)
            assertf(0, "CART interrupt deadlock: a CART interrupt is continuously triggering, with no ack");
    } else {
        last_cart_interrupt_count = 0;
    }
    last_cart_interrupt = t;

    /* Call the registered callbacks */
    __call_callback(CART_callback);
=======
    /* Call the registered callbacks */
    __call_callback(CART_callback);

    #ifndef NDEBUG
     /* CART interrupts must be acknowledged by handlers. If the handler fails
       to do so, the console freezes because the interrupt will retrigger
       continuously. Since a freeze is always bad for debugging, try to 
       detect it, and show a proper assertion screen. */
    if (!(C0_CAUSE() & C0_INTERRUPT_CART))
        last_cart_interrupt_count = 0;
    else
        assertf(++last_cart_interrupt_count < 128, "CART interrupt deadlock: a CART interrupt is continuously triggering, with no ack");
    #endif
>>>>>>> 49e6a7d2
}


/**
 * @brief Register an AI callback
 *
 * @param[in] callback
 *            Function to call when an AI interrupt occurs
 */
void register_AI_handler( void (*callback)() )
{
    __register_callback(&AI_callback,callback);
}

/**
 * @brief Unregister an AI callback
 *
 * @param[in] callback
 *            Function that should no longer be called on AI interrupts
 */
void unregister_AI_handler( void (*callback)() )
{
    __unregister_callback(&AI_callback,callback);
}

/**
 * @brief Register a VI callback
 *
 * @param[in] callback
 *            Function to call when a VI interrupt occurs
 */
void register_VI_handler( void (*callback)() )
{
    __register_callback(&VI_callback,callback);
}

/**
 * @brief Unregister a VI callback
 *
 * @param[in] callback
 *            Function that should no longer be called on VI interrupts
 */
void unregister_VI_handler( void (*callback)() )
{
    __unregister_callback(&VI_callback,callback);
}

/**
 * @brief Register a PI callback
 *
 * @param[in] callback
 *            Function to call when a PI interrupt occurs
 */
void register_PI_handler( void (*callback)() )
{
    __register_callback(&PI_callback,callback);
}

/**
 * @brief Unegister a PI callback
 *
 * @param[in] callback
 *            Function that should no longer be called on PI interrupts
 */
void unregister_PI_handler( void (*callback)() )
{
    __unregister_callback(&PI_callback,callback);
}

/**
 * @brief Register a DP callback
 *
 * @param[in] callback
 *            Function to call when a DP interrupt occurs
 */
void register_DP_handler( void (*callback)() )
{
    __register_callback(&DP_callback,callback);
}

/**
 * @brief Unregister a DP callback
 *
 * @param[in] callback
 *            Function that should no longer be called on DP interrupts
 */
void unregister_DP_handler( void (*callback)() )
{
    __unregister_callback(&DP_callback,callback);
}

/**
 * @brief Register a SI callback
 *
 * @param[in] callback
 *            Function to call when a SI interrupt occurs
 */
void register_SI_handler( void (*callback)() )
{
    __register_callback(&SI_callback,callback);
}

/**
 * @brief Unegister a SI callback
 *
 * @param[in] callback
 *            Function that should no longer be called on SI interrupts
 */
void unregister_SI_handler( void (*callback)() )
{
    __unregister_callback(&SI_callback,callback);
}

/**
 * @brief Register a SP callback
 *
 * @param[in] callback
 *            Function to call when a SP interrupt occurs
 */
void register_SP_handler( void (*callback)() )
{
    __register_callback(&SP_callback,callback);
}

/**
 * @brief Unegister a SP callback
 *
 * @param[in] callback
 *            Function that should no longer be called on SP interrupts
 */
void unregister_SP_handler( void (*callback)() )
{
    __unregister_callback(&SP_callback,callback);
}


/**
 * @brief Register a timer callback
 * 
 * The callback will be used when the timer interrupt is triggered by the CPU.
 * This happens when the COP0 COUNT register reaches the same value of the
 * COP0 COMPARE register.
 * 
 * This function is useful only if you want to do your own low level programming
 * of the internal CPU timer and handle the interrupt yourself. In this case,
<<<<<<< HEAD
 * also remember to activate the timer interrupt using
 * 
 * @note If you use the timer library (#timer_init and #timer_new), you do not
=======
 * also remember to activate the timer interrupt using #set_TI_interrupt.
 * 
 * @note If you use the timer library (#timer_init and #new_timer), you do not
>>>>>>> 49e6a7d2
 * need to call this function, as timer interrupt are already handled by the timer
 * library.
 *
 * @param[in] callback
 *            Function to call when a timer interrupt occurs
 */
void register_TI_handler( void (*callback)() )
{
    __register_callback(&TI_callback,callback);
}

/**
 * @brief Unregister a timer callback
 *
<<<<<<< HEAD
 * @note If you use the timer library (#timer_init and #timer_new), you do not
=======
 * @note If you use the timer library (#timer_init and #new_timer), you do not
>>>>>>> 49e6a7d2
 * need to call this function, as timer interrupt are already handled by the timer
 * library.
 *
 * @param[in] callback
 *            Function that should no longer be called on timer interrupts
 */
void unregister_TI_handler( void (*callback)() )
{
    __unregister_callback(&TI_callback,callback);
}

/**
 * @brief Register a CART interrupt callback.
 * 
 * The callback will be called when a CART interrupt is triggered. CART interrupts
 * are interrupts triggered by devices attached to the PI bus (aka CART bus),
 * for instance the 64DD, or the modem cassette.
 * 
 * CART interrupts are disabled by default in libdragon. Use #set_CART_interrupt
 * to enable/disable them.
 * 
 * Notice that there is no generic way to acknowledge those interrupts, so if
 * you activate CART interrupts, make also sure to register an handler that
 * acknowledge them, otherwise the interrupt will deadlock the console.
 * 
 * @param[in] callback
 *            Function that should no longer be called on CART interrupts
 */
void register_CART_handler( void (*callback)() )
{
    __register_callback(&CART_callback,callback);
}

/**
 * @brief Unregister a CART interrupt callback
 *
 * @param[in] callback
 *            Function that should no longer be called on CART interrupts
 */
void unregister_CART_handler( void (*callback)() )
{
    __unregister_callback(&CART_callback,callback);
}


/**
 * @brief Enable or disable the AI interrupt
 *
 * @param[in] active
 *            Flag to specify whether the AI interrupt should be active
 */
void set_AI_interrupt(int active)
{
    if( active )
    {
        MI_regs->mask=MI_MASK_SET_AI;
    }
    else
    {
        MI_regs->mask=MI_MASK_CLR_AI;
    }
}

/**
 * @brief Enable or disable the VI interrupt
 *
 * @param[in] active
 *            Flag to specify whether the VI interrupt should be active
 * @param[in] line
 *            The vertical line that causes this interrupt to fire.  Ignored
 *            when setting the interrupt inactive
 */
void set_VI_interrupt(int active, unsigned long line)
{
    if( active )
    {
    	MI_regs->mask=MI_MASK_SET_VI;
	    VI_regs->v_int=line;
    }
    else
    {
        MI_regs->mask=MI_MASK_CLR_VI;
    }
}

/**
 * @brief Enable or disable the PI interrupt
 *
 * @param[in] active
 *            Flag to specify whether the PI interrupt should be active
 */
void set_PI_interrupt(int active)
{
    if ( active )
    {
        MI_regs->mask=MI_MASK_SET_PI;
    }
    else
    {
        MI_regs->mask=MI_MASK_CLR_PI;
    }
}

/**
 * @brief Enable or disable the DP interrupt
 *
 * @param[in] active
 *            Flag to specify whether the DP interrupt should be active
 */
void set_DP_interrupt(int active)
{
    if( active )
    {
        MI_regs->mask=MI_MASK_SET_DP;
    }
    else
    {
        MI_regs->mask=MI_MASK_CLR_DP;
    }
}

/**
 * @brief Enable or disable the SI interrupt
 *
 * @param[in] active
 *            Flag to specify whether the SI interrupt should be active
 */
void set_SI_interrupt(int active)
{
    if( active )
    {
        MI_regs->mask=MI_MASK_SET_SI;
    }
    else
    {
        MI_regs->mask=MI_MASK_CLR_SI;
    }
}

/**
 * @brief Enable or disable the SP interrupt
 *
 * @param[in] active
 *            Flag to specify whether the SP interrupt should be active
 */
void set_SP_interrupt(int active)
{
    if( active )
    {
        MI_regs->mask=MI_MASK_SET_SP;
    }
    else
    {
        MI_regs->mask=MI_MASK_CLR_SP;
    }
}

/**
 * @brief Enable the timer interrupt
 * 
<<<<<<< HEAD
 * @note If you use the timer library (#timer_init and #timer_new), you do not
=======
 * @note If you use the timer library (#timer_init and #new_timer), you do not
>>>>>>> 49e6a7d2
 * need to call this function, as timer interrupt is already handled by the timer
 * library.
 *
 * @param[in] active
 *            Flag to specify whether the timer interrupt should be active
<<<<<<< HEAD
=======
 *
 * @see #register_TI_handler
>>>>>>> 49e6a7d2
 */
void set_TI_interrupt(int active)
{
    if( active )
    {
        C0_WRITE_STATUS(C0_STATUS() | C0_INTERRUPT_TIMER);
    }
    else
    {
        C0_WRITE_STATUS(C0_STATUS() & ~C0_INTERRUPT_TIMER);
    }
}

/**
 * @brief Enable the CART interrupt
 * 
<<<<<<< HEAD
 * CART interrupts are interrupts triggered by devices attached to the PI bus
 * (aka CART bus), for instance the 64DD, or the modem cassette. 
 * 
 * @param[in] active
 *            Flag to specify whether the timer interrupt should be active
 *            
 * @see register_CART_handler
=======
 * @param[in] active
 *            Flag to specify whether the CART interrupt should be active
 * 
 * @see #register_CART_handler
>>>>>>> 49e6a7d2
 */
void set_CART_interrupt(int active)
{
    if( active )
    {
        C0_WRITE_STATUS(C0_STATUS() | C0_INTERRUPT_CART);
    }
    else
    {
        C0_WRITE_STATUS(C0_STATUS() & ~C0_INTERRUPT_CART);
    }
}


/**
 * @brief Initialize the interrupt controller
 */
__attribute__((constructor)) void __init_interrupts()
{
    /* Make sure that we aren't initializing interrupts when they are already enabled */
    if( __interrupt_depth < 0 )
    {
        /* Clear and mask all interrupts on the system so we start with a clean slate */
        MI_regs->mask=MI_MASK_CLR_SP|MI_MASK_CLR_SI|MI_MASK_CLR_AI|MI_MASK_CLR_VI|MI_MASK_CLR_PI|MI_MASK_CLR_DP;

        /* Set that we are enabled */
        __interrupt_depth = 0;

        /* Enable interrupts systemwide. We set the global interrupt enable,
           and then specifically enable RCP interrupts. */
        uint32_t sr = C0_STATUS();
        C0_WRITE_STATUS(sr | C0_STATUS_IE | C0_INTERRUPT_RCP);
    }
}

/**
 * @brief Disable interrupts systemwide
 *
 * @note If interrupts are already disabled on the system or interrupts have not
 *       been initialized, this function will not modify the system state.
 */
void disable_interrupts()
{
    /* Don't do anything if we haven't initialized */
    if( __interrupt_depth < 0 ) { return; }

    if( __interrupt_depth == 0 )
    {
        /* We must disable the interrupts now. */
        uint32_t sr = C0_STATUS();
        C0_WRITE_STATUS(sr & ~C0_STATUS_IE);

        /* Save the original SR value away, so that we now if
           interrupts were enabled and whether to restore them.
           NOTE: this memory write must happen now that interrupts
           are disabled, otherwise it could cause a race condition
           because an interrupt could trigger and overwrite it.
           So put an explicit barrier. */
        MEMORY_BARRIER();
        __interrupt_sr = sr;

        interrupt_disabled_tick = TICKS_READ();
    }

    /* Ensure that we remember nesting levels */
    __interrupt_depth++;
}

/**
 * @brief Enable interrupts systemwide
 *
 * @note If this is called inside a nested disable call, it will have no effect on the
 *       system.  Therefore it is safe to nest disable/enable calls.  After the last
 *       nested interrupt is enabled, systemwide interrupts will be reenabled.
 */
void enable_interrupts()
{
    /* Don't do anything if we've hosed up or aren't initialized */
    if( __interrupt_depth < 0 ) { return; }

    /* Check that we're not calling enable_interrupts() more than expected */
    assertf(__interrupt_depth > 0, "unbalanced enable_interrupts() call");

    /* Decrement the nesting level now that we are enabling interrupts */
    __interrupt_depth--;

    if( __interrupt_depth == 0 )
    {
        /* Restore the interrupt state that was active when interrupts got
           disabled. This is important because, within an interrupt handler,
           we don't want here to force-enable interrupts, or we would allow
           reentrant interrupts which are not supported. */
        C0_WRITE_STATUS(C0_STATUS() | (__interrupt_sr & C0_STATUS_IE));
    }
}

/**
 * @brief Return the current state of interrupts
 *
 * @retval INTERRUPTS_UNINITIALIZED if the interrupt system has not been initialized yet.
 * @retval INTERRUPTS_DISABLED if interrupts have been disabled for some reason.
 * @retval INTERRUPTS_ENABLED if interrupts are currently enabled.
 */
interrupt_state_t get_interrupts_state()
{
    if( __interrupt_depth < 0 )
    {
        return INTERRUPTS_UNINITIALIZED;
    }
    else if( __interrupt_depth == 0 )
    {
        return INTERRUPTS_ENABLED;
    }
    else
    {
        return INTERRUPTS_DISABLED;
    }
}

/** @} */<|MERGE_RESOLUTION|>--- conflicted
+++ resolved
@@ -161,10 +161,6 @@
 /** @brief Linked list of CART callbacks */
 struct callback_link * CART_callback = 0;
 
-<<<<<<< HEAD
-static uint32_t last_cart_interrupt = 0;
-=======
->>>>>>> 49e6a7d2
 static int last_cart_interrupt_count = 0;
 
 /** 
@@ -331,23 +327,6 @@
  */
 void __CART_handler(void)
 {
-<<<<<<< HEAD
-    /* CART interrupts must be acknowledged by handlers. If the handler fails
-       to do so, the console freezes because the interrupt will retrigger
-       continuously. Since a freeze is always bad for debugging, try to 
-       detect it, and show a proper assertion screen. */
-    uint32_t t = TICKS_READ();
-    if (TICKS_DISTANCE(last_cart_interrupt, t) < 10000) {
-        if (last_cart_interrupt_count++ == 128)
-            assertf(0, "CART interrupt deadlock: a CART interrupt is continuously triggering, with no ack");
-    } else {
-        last_cart_interrupt_count = 0;
-    }
-    last_cart_interrupt = t;
-
-    /* Call the registered callbacks */
-    __call_callback(CART_callback);
-=======
     /* Call the registered callbacks */
     __call_callback(CART_callback);
 
@@ -361,7 +340,6 @@
     else
         assertf(++last_cart_interrupt_count < 128, "CART interrupt deadlock: a CART interrupt is continuously triggering, with no ack");
     #endif
->>>>>>> 49e6a7d2
 }
 
 
@@ -507,15 +485,9 @@
  * 
  * This function is useful only if you want to do your own low level programming
  * of the internal CPU timer and handle the interrupt yourself. In this case,
-<<<<<<< HEAD
- * also remember to activate the timer interrupt using
- * 
- * @note If you use the timer library (#timer_init and #timer_new), you do not
-=======
  * also remember to activate the timer interrupt using #set_TI_interrupt.
  * 
  * @note If you use the timer library (#timer_init and #new_timer), you do not
->>>>>>> 49e6a7d2
  * need to call this function, as timer interrupt are already handled by the timer
  * library.
  *
@@ -530,11 +502,7 @@
 /**
  * @brief Unregister a timer callback
  *
-<<<<<<< HEAD
- * @note If you use the timer library (#timer_init and #timer_new), you do not
-=======
  * @note If you use the timer library (#timer_init and #new_timer), you do not
->>>>>>> 49e6a7d2
  * need to call this function, as timer interrupt are already handled by the timer
  * library.
  *
@@ -695,21 +663,14 @@
 /**
  * @brief Enable the timer interrupt
  * 
-<<<<<<< HEAD
- * @note If you use the timer library (#timer_init and #timer_new), you do not
-=======
  * @note If you use the timer library (#timer_init and #new_timer), you do not
->>>>>>> 49e6a7d2
  * need to call this function, as timer interrupt is already handled by the timer
  * library.
  *
  * @param[in] active
  *            Flag to specify whether the timer interrupt should be active
-<<<<<<< HEAD
-=======
  *
  * @see #register_TI_handler
->>>>>>> 49e6a7d2
  */
 void set_TI_interrupt(int active)
 {
@@ -726,20 +687,10 @@
 /**
  * @brief Enable the CART interrupt
  * 
-<<<<<<< HEAD
- * CART interrupts are interrupts triggered by devices attached to the PI bus
- * (aka CART bus), for instance the 64DD, or the modem cassette. 
- * 
- * @param[in] active
- *            Flag to specify whether the timer interrupt should be active
- *            
- * @see register_CART_handler
-=======
  * @param[in] active
  *            Flag to specify whether the CART interrupt should be active
  * 
  * @see #register_CART_handler
->>>>>>> 49e6a7d2
  */
 void set_CART_interrupt(int active)
 {
