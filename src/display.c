--- conflicted
+++ resolved
@@ -324,17 +324,11 @@
     drawing_mask = 0;
     ready_mask = 0;
 
-<<<<<<< HEAD
-    /* Show our screen normally */
-    registers[1] = PhysicalAddr(__safe_buffer[0]);
-    registers[9] = reg_values[tv_type][9];
-=======
     /* Show our screen normally. If display is already active, do that during vblank
        to avoid confusing the VI chip with in-frame modifications. */
     if ( __is_vi_active() ) { __wait_for_vblank(); }
 
-    registers[1] = (uintptr_t) __safe_buffer[0];
->>>>>>> 2021e992
+    registers[1] = PhysicalAddr(__safe_buffer[0]);
     __write_registers( registers );
 
     enable_interrupts();
