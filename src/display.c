--- conflicted
+++ resolved
@@ -14,36 +14,6 @@
 #include "debug.h"
 #include "surface.h"
 
-<<<<<<< HEAD
-/**
- * @defgroup display Display Subsystem
- * @ingroup libdragon
- * @brief Video interface system for configuring video output modes and displaying rendered
- *        graphics.
- *
- * The display subsystem handles interfacing with the video interface (VI)
- * and the hardware rasterizer (RDP) to allow software and hardware graphics
- * operations.  It consists of the @ref display, the @ref graphics and the
- * @ref rdp modules.  A separate module, the @ref console, provides a rudimentary
- * console for developers.  Only the display subsystem or the console can be
- * used at the same time.  However, commands to draw console text to the display
- * subsystem are available.
- *
- * The display subsystem module is responsible for initializing the proper video
- * mode for displaying 2D, 3D and software graphics.  To set up video on the N64,
- * code should call #display_init with the appropriate options.  Once the display
- * has been set, a surface can be requested from the display subsystem using
- * #display_lock.  To draw to the acquired surface, code should use functions
- * present in the @ref graphics and the @ref rdp modules.  Once drawing to a surface
- * is complete, the rendered graphic can be displayed to the screen using 
- * #display_show.  Once code has finished rendering all graphics, #display_close can 
- * be used to shut down the display subsystem.
- *
- * @{
- */
-
-=======
->>>>>>> 5bf92566
 /** @brief Maximum number of video backbuffers */
 #define NUM_BUFFERS         32
 
