--- conflicted
+++ resolved
@@ -11,11 +11,8 @@
 #include "graphics.h"
 #include "sprite.h"
 #include "font.h"
-<<<<<<< HEAD
+#include "surface.h"
 #include "sprite_internal.h"
-=======
-#include "surface.h"
->>>>>>> b0e87a58
 
 /**
  * @defgroup graphics 2D Graphics
@@ -121,12 +118,9 @@
  *
  * This is exactly the same as calling `graphics_convert_color(RGBA32(r,g,b,a))`.
  * Refer to #graphics_convert_color for more information.
-<<<<<<< HEAD
  *
  * @deprecated By switching to the rdpq API, this function should not be required
  * anymore. Use #RGBA32 or #RGBA16 instead. Please avoid using it in new code if possible.
-=======
->>>>>>> b0e87a58
  *
  * @param[in] r
  *            8-bit red value
@@ -167,12 +161,9 @@
  * However, for drawing with the old deprecated RDP API (in particular,
  * rdp_set_primitive_color), this is still required.
  * 
-<<<<<<< HEAD
  * @deprecated By switching to the rdpq API, this function should not be required
  * anymore. Please avoid using it in new code if possible.
  * 
-=======
->>>>>>> b0e87a58
  * @param[in] color
  *            A color structure representing an RGBA color
  * 
@@ -701,11 +692,7 @@
     int depth = display_get_bitdepth();
 
     // setting default font if none was set previously
-<<<<<<< HEAD
     if( sprite_font.sprite == NULL || depth*8 != TEX_FORMAT_BITDEPTH(sprite_get_format(sprite_font.sprite)) )
-=======
-    if( sprite_font.sprite == NULL || depth != sprite_font.sprite->bitdepth )
->>>>>>> b0e87a58
     {
         graphics_set_default_font();
     }
@@ -968,11 +955,7 @@
     int depth = TEX_FORMAT_BITDEPTH(surface_get_format( disp ));
 
     /* Only display sprite if it matches the bitdepth */
-<<<<<<< HEAD
     if( depth == 16 && TEX_FORMAT_BITDEPTH(sprite_get_format(sprite)) == 16 )
-=======
-    if( depth == 16 && sprite->bitdepth == 2 )
->>>>>>> b0e87a58
     {
         uint16_t *buffer = (uint16_t *)__get_buffer( disp );
         uint16_t *sp_data = (uint16_t *)sprite->data;
@@ -987,11 +970,7 @@
             }
         }
     }
-<<<<<<< HEAD
     else if( depth == 32 && TEX_FORMAT_BITDEPTH(sprite_get_format(sprite)) == 32 )
-=======
-    else if( depth == 32 && sprite->bitdepth == 4 )
->>>>>>> b0e87a58
     {
         uint32_t *buffer = (uint32_t *)__get_buffer( disp );
         uint32_t *sp_data = (uint32_t *)sprite->data;
@@ -1148,11 +1127,7 @@
     int depth = TEX_FORMAT_BITDEPTH(surface_get_format( disp ));
 
     /* Only display sprite if it matches the bitdepth */
-<<<<<<< HEAD
     if( depth == 16 && TEX_FORMAT_BITDEPTH(sprite_get_format(sprite)) == 16 )
-=======
-    if( depth == 16 && sprite->bitdepth == 2 )
->>>>>>> b0e87a58
     {
         uint16_t *buffer = (uint16_t *)__get_buffer( disp );
         uint16_t *sp_data = (uint16_t *)sprite->data;
@@ -1171,11 +1146,7 @@
             }
         }
     }
-<<<<<<< HEAD
     else if( depth == 32 && TEX_FORMAT_BITDEPTH(sprite_get_format(sprite)) == 32 )
-=======
-    else if( depth == 32 && sprite->bitdepth == 4 )
->>>>>>> b0e87a58
     {
         uint32_t *buffer = (uint32_t *)__get_buffer( disp );
         uint32_t *sp_data = (uint32_t *)sprite->data;
