#include "libdragon.h"
#include "regsinternal.h"
#include "mixer.h"
#include "utils.h"
#include <memory.h>
#include <stdlib.h>
#include <math.h>
#include <stdio.h>

#define MIXER_TRACE   0

#if MIXER_TRACE
#define tracef(fmt, ...)  debugf(fmt, ##__VA_ARGS__)
#else
#define tracef(fmt, ...)  ({ })
#endif

/**
 * @name AI Status Register Values
 * @{
 */
/** @brief Bit representing that the AI is busy */
#define AI_STATUS_BUSY  ( 1 << 30 )
/** @brief Bit representing that the AI is full */
#define AI_STATUS_FULL  ( 1 << 31 )
/** @} */

#define MAX_EVENTS              32
#define MIXER_POLL_PER_SECOND   8

/**
 * RSP mixer ucode (rsp_mixer.S)
 */
DEFINE_RSP_UCODE(rsp_mixer);

#define MIXER_STATE_SIZE 128

// NOTE: keep these in sync with rsp_mixer.S
#define CH_FLAGS_BPS_SHIFT  (3<<0)   // BPS shift value
#define CH_FLAGS_16BIT      (1<<2)   // Set if the channel is 16 bit
#define CH_FLAGS_STEREO     (1<<3)   // Set if the channel is stereo (left)
#define CH_FLAGS_STEREO_SUB (1<<4)   // The channel is the second half of a stereo (right)

// Fixed point value used in waveform position calculations. This is a signed
// 64-bit integer with the fractional part using MIXER_FX64_FRAC bits.
// You can use MIXER_FX64() to convert from float.
typedef uint64_t mixer_fx64_t;

// Fixed point value used for volume and panning calculations.
// You can use MIXER_FX15() to convert from float.
typedef int16_t mixer_fx15_t;


#define MIXER_FX64_FRAC    12    // NOTE: this must be the same of WAVERFORM_POS_FRAC_BITS in rsp_mixer.S
#define MIXER_FX64(f)      (int64_t)((f) * (1<<MIXER_FX64_FRAC))

#define MIXER_FX15_FRAC    15
#define MIXER_FX15(f)      (int16_t)((f) * ((1<<MIXER_FX15_FRAC)-1))

#define MIXER_FX16_FRAC    16
#define MIXER_FX16(f)      (int16_t)((f) * ((1<<MIXER_FX16_FRAC)-1))

typedef struct mixer_channel_s {
	/* Current position within the waveform (in bytes) */
	mixer_fx64_t pos;
	/* Step between samples (in bytes) to playback at the correct frequency */
	mixer_fx64_t step;
	/* Length of the waveform (in bytes) */
	mixer_fx64_t len;
	/* Length of the loop in the waveform (in bytes) */
	mixer_fx64_t loop_len;
	/* Pointer to the waveform */
	void *ptr;
	/* Misc flags */
	uint32_t flags;
} mixer_channel_t;

typedef struct rsp_mixer_channel_s {
	uint32_t pos;
	uint32_t step;
	uint32_t len;
	uint32_t loop_len;
	void *ptr;
	uint32_t flags;
} __attribute__((packed)) rsp_mixer_channel_t;

_Static_assert(sizeof(rsp_mixer_channel_t) == 6*4);

typedef struct rsp_mixer_settings_s {
	uint32_t lvol[MIXER_MAX_CHANNELS/2] __attribute__((aligned(16)));
	uint32_t rvol[MIXER_MAX_CHANNELS/2];
	rsp_mixer_channel_t channels[MIXER_MAX_CHANNELS] __attribute__((aligned(16)));
} rsp_mixer_settings_t;

typedef struct {
	int max_bits;
	float max_frequency;
	int max_buf_sz;
} channel_limit_t;

typedef struct {
	int64_t ticks;
	MixerEvent cb;
	void *ctx;
} mixer_event_t;

struct {
	uint32_t sample_rate;
	int num_channels;
	float divider;
	float vol;

	int64_t ticks;
	int num_events;
	mixer_event_t events[MAX_EVENTS];

	uint8_t *ch_buf_mem;
	samplebuffer_t ch_buf[MIXER_MAX_CHANNELS];
	channel_limit_t limits[MIXER_MAX_CHANNELS];

	mixer_channel_t channels[MIXER_MAX_CHANNELS];
	mixer_fx15_t lvol[MIXER_MAX_CHANNELS];
	mixer_fx15_t rvol[MIXER_MAX_CHANNELS];

	rsp_mixer_settings_t ucode_settings __attribute__((aligned(8)));

} Mixer;

/** @brief Count of ticks spent in mixer RSP, used for debugging purposes. */
int64_t __mixer_profile_rsp = 0;

static inline int mixer_initialized(void) { return Mixer.num_channels != 0; }

void mixer_init(int num_channels) {
	memset(&Mixer, 0, sizeof(Mixer));

	Mixer.num_channels = num_channels;
	Mixer.sample_rate = audio_get_frequency();  // actual sample rate obtained via DAC clock
	assertf(Mixer.sample_rate > 0, "audio_init() must be called before mixer_init()");
	Mixer.vol = 1.0f;

	for (int ch=0;ch<MIXER_MAX_CHANNELS;ch++) {
		mixer_ch_set_vol(ch, 1.0f, 1.0f);
		mixer_ch_set_limits(ch, 16, Mixer.sample_rate, 0);
	}

	void *mixer_state = rspq_overlay_get_state(&rsp_mixer);
	memset(mixer_state, 0, MIXER_STATE_SIZE);
	data_cache_hit_writeback(mixer_state, MIXER_STATE_SIZE);

	rspq_init();
    rspq_overlay_register(&rsp_mixer, 1);
}

static void mixer_init_samplebuffers(void) {
	// Initialize the samplebuffers. This is done lazily so to allow the
	// client to configure the limits of the channels.
	int totsize = 0;
	int bufsize[MIXER_MAX_CHANNELS];

	for (int i=0;i<Mixer.num_channels;i++) {
		// Get maximum frequency for this channel
		int nsamples = Mixer.limits[i].max_frequency;

		// Multiple by maximum byte per sample
		nsamples *= Mixer.limits[i].max_bits / 8;

		// Calculate buffer size according to number of expected polls per second.
		bufsize[i] = ROUND_UP((int)ceilf((float)nsamples / (float)MIXER_POLL_PER_SECOND), 8);

		// If we're over the allowed maximum, clamp to it
		if (Mixer.limits[i].max_buf_sz && bufsize[i] > Mixer.limits[i].max_buf_sz)
			bufsize[i] = Mixer.limits[i].max_buf_sz;

		assert((bufsize[i] % 8) == 0);
		totsize += bufsize[i];
	}

	// Do one large allocations for all sample buffers
	assert(Mixer.ch_buf_mem == NULL);
	Mixer.ch_buf_mem = malloc(totsize);
	assert(Mixer.ch_buf_mem != NULL);
	uint8_t *cur = Mixer.ch_buf_mem;

	// Initialize the sample buffers
	for (int i=0;i<Mixer.num_channels;i++) {
		samplebuffer_init(&Mixer.ch_buf[i], cur, bufsize[i]);
		cur += bufsize[i];
	}

	assert(cur == Mixer.ch_buf_mem+totsize);
}

void mixer_set_vol(float vol) {
	Mixer.vol = vol;
}

void mixer_close(void) {
	assert(mixer_initialized());

	if (Mixer.ch_buf_mem) {
		free(Mixer.ch_buf_mem);
		Mixer.ch_buf_mem = NULL;
	}

	Mixer.num_channels = 0;
}

void mixer_ch_set_freq(int ch, float frequency) {
	mixer_channel_t *c = &Mixer.channels[ch];
	assertf(!(c->flags & CH_FLAGS_STEREO_SUB), "mixer_ch_set_freq: cannot call on secondary stereo channel %d", ch);
	c->step = MIXER_FX64(frequency / (float)Mixer.sample_rate) << (c->flags & CH_FLAGS_BPS_SHIFT);
}

void mixer_ch_set_vol(int ch, float lvol, float rvol) {
	mixer_channel_t *c = &Mixer.channels[ch];
	assertf(!(c->flags & CH_FLAGS_STEREO_SUB), "mixer_ch_set_vol: cannot call on secondary stereo channel %d", ch);
	Mixer.lvol[ch] = MIXER_FX15(lvol);
	Mixer.rvol[ch] = MIXER_FX15(rvol);
}

void mixer_ch_set_vol_pan(int ch, float vol, float pan) {
	mixer_ch_set_vol(ch, vol * (1.f - pan), vol * pan);
}

void mixer_ch_set_vol_dolby(int ch, float fl, float fr,
	float c, float sl, float sr) {

	#define SQRT_05   0.7071067811865476f
	#define SQRT_075  0.8660254037844386f
	#define SQRT_025  0.5f

	#define KF        1.0f
	#define KC        SQRT_05
	#define KA        SQRT_075
	#define KB        SQRT_025

	#define KTOT      (KF+KC+KA+KB)
	#define KFn       (KF/KTOT)
	#define KCn       (KC/KTOT)
	#define KAn       (KA/KTOT)
	#define KBn       (KB/KTOT)

	mixer_ch_set_vol(ch,
		fl*KFn + c*KCn - sl*KBn - sr*KBn,
		fr*KFn + c*KCn + sl*KBn + sr*KBn
	);
}

// Given a position within a looping waveform, calculate its wrapped position
// in the range [0, len], according to loop definition.
// NOTE: this function should only be called on looping waveforms.
static int waveform_wrap_wpos(int wpos, int len, int loop_len) {
	assert(loop_len != 0);
	assert(wpos >= len);
	return ((wpos - len) % loop_len) + (len - loop_len);
}

// A wrapper for a waveform's read function that handles loops.
// Sample buffers are not aware of loops. The way the mixer handles
// loops is by unrolling them in the sample buffer: that is, the sample
// buffer is called with an unlimited growing wpos, and the
// WaveformRead callback is expected to unroll the loop as wpos
// grows. To alleviate all waveforms implementations to handle loop
// unrolling, this simple wrapper performs the wpos wrapping calculations
// and convert it in a sequence of calls to read callbacks using only positions
// in the range [0, len].
static void waveform_read(void *ctx, samplebuffer_t *sbuf, int wpos, int wlen, bool seeking) {
	waveform_t *wave = (waveform_t*)ctx;

	if (!wave->loop_len) {
		// No loop defined: just call the waveform's read function.
		wave->read(wave->ctx, sbuf, wpos, wlen, seeking);
	} else {
		// Calculate wrapped position
		if (wpos >= wave->len)
			wpos = waveform_wrap_wpos(wpos, wave->len, wave->loop_len);

		// The read might cross the end point of the waveform
		// and continue at the loop point. We would need to handle
		// this case by performing two reads with a seek inbetween.

		// Split the length into two segments: before loop and loop.
		int len1 = wlen;
		if (wpos + wlen > wave->len)
			len1 = wave->len - wpos;
		int len2 = wlen-len1;

		// Logic check: the second segment (loop) shouldn't be longer
		// than the loop length plus the loop overread. Otherwise, it means
		// that we've been requested a single read that spans more than two
		// full loops, but that's impossible! In fact, a single request must fit
		// a sample buffer, and if a whole loop fits the sample buffer,
		// we wouldn't get here: the mixer handles fully-cachable loops
		// without unrolling them (see mixer_poll).
		assertf(len2 <= wave->loop_len + (MIXER_LOOP_OVERREAD >> SAMPLES_BPS_SHIFT(sbuf)),
			"waveform %s: logic error: double loop in single read\n"
			"wpos:%x, wlen:%x, len:%x loop_len:%x",
			wave->name, wpos, wlen, wave->len, wave->loop_len);

		// Perform the first read
		wave->read(wave->ctx, sbuf, wpos, len1, seeking);

		// See if we need to perform a second read for the loop. Because of
		// overread, we need to read the loop as many times as necessary
		// (though technically, once would be sufficient without overread).
		while (len2 > 0) {
			int loop_start = wave->len - wave->loop_len;
			int ns = MIN(len2, wave->loop_len);
			wave->read(wave->ctx, sbuf, loop_start, ns, true);
			len2 -= ns;
		}
	}
}

void mixer_ch_play(int ch, waveform_t *wave) {
	samplebuffer_t *sbuf = &Mixer.ch_buf[ch];
	mixer_channel_t *c = &Mixer.channels[ch];

	if (!Mixer.ch_buf_mem) {
		// If we have not yet allocated the memory for the sample buffers,
		// this is a good moment to do so, as we might need the configure
		// the samplebuffer in a moment.
		mixer_init_samplebuffers();
	}

	// Configure the waveform on this channel, if we have not
	// already. This optimization is useful in case the caller
	// wants to play the same waveform on the same channel multiple
	// times, and the waveform has been already decoded and cached
	// in the sample buffer.
	if (wave != sbuf->wv_ctx) {
		samplebuffer_flush(sbuf);

		// Configure the sample buffer for this waveform
		assert(wave->channels == 1 || wave->channels == 2);
		assert(wave->bits == 8 || wave->bits == 16);
		samplebuffer_set_bps(sbuf, wave->bits*wave->channels);
		samplebuffer_set_waveform(sbuf, wave->read ? waveform_read : NULL, wave);

		// Configure the mixer channel structured used by the RSP ucode
		assertf(wave->len >= 0 && wave->len <= WAVEFORM_MAX_LEN, "waveform %s: invalid length %x", wave->name, wave->len);
		assertf(wave->len != WAVEFORM_UNKNOWN_LEN || wave->loop_len == 0, "waveform %s with unknown length cannot loop", wave->name);
		int bps = SAMPLES_BPS_SHIFT(sbuf);
		c->flags = bps | (wave->channels == 2 ? CH_FLAGS_STEREO : 0) | (wave->bits == 16 ? CH_FLAGS_16BIT : 0);
		c->len = MIXER_FX64((int64_t)wave->len) << bps;
		c->loop_len = MIXER_FX64((int64_t)wave->loop_len) << bps;
		mixer_ch_set_freq(ch, wave->frequency);

		if (wave->channels == 2) {
			assertf(ch != Mixer.num_channels-1, "cannot configure last channel (%d) as stereo", ch);
			Mixer.channels[ch+1].flags |= CH_FLAGS_STEREO_SUB;
		} else if (ch != Mixer.num_channels-1) {
			Mixer.channels[ch+1].flags &= ~CH_FLAGS_STEREO_SUB;
		}

		tracef("mixer_ch_play: ch=%d len=%llx loop_len=%llx wave=%s\n", ch, c->len >> (MIXER_FX64_FRAC+bps), c->loop_len >> (MIXER_FX64_FRAC+bps), wave->name);
	}

	// Restart from the beginning of the waveform
	c->ptr = SAMPLES_PTR(sbuf);
	c->pos = 0;
}

void mixer_ch_set_pos(int ch, float pos) {
	mixer_channel_t *c = &Mixer.channels[ch];
	assertf(!(c->flags & CH_FLAGS_STEREO_SUB), "mixer_ch_set_pos: cannot call on secondary stereo channel %d", ch);
	c->pos = MIXER_FX64(pos) << (c->flags & CH_FLAGS_BPS_SHIFT);
}

float mixer_ch_get_pos(int ch) {
	mixer_channel_t *c = &Mixer.channels[ch];
	assertf(!(c->flags & CH_FLAGS_STEREO_SUB), "mixer_ch_get_pos: cannot call on secondary stereo channel %d", ch);
	uint32_t pos = c->pos >> (c->flags & CH_FLAGS_BPS_SHIFT);
	return (float)pos / (float)(1<<MIXER_FX64_FRAC);
}

void mixer_ch_stop(int ch) {
	mixer_channel_t *c = &Mixer.channels[ch];
	c->ptr = 0;
	if (c->flags & CH_FLAGS_STEREO)
		c[1].flags &= ~CH_FLAGS_STEREO_SUB;

	// Restart caching if played again. We need this guarantee
	// because after calling stop(), the caller must be able
	// to free waveform, and thus this pointer might become invalid.
	Mixer.ch_buf[ch].wv_ctx = NULL;

}

bool mixer_ch_playing(int ch) {
	mixer_channel_t *c = &Mixer.channels[ch];
	assertf(!(c->flags & CH_FLAGS_STEREO_SUB), "mixer_ch_playing: cannot call on secondary stereo channel %d", ch);
	return c->ptr != 0;
}

void mixer_ch_set_limits(int ch, int max_bits, float max_frequency, int max_buf_sz) {
	assert(max_bits == 0 || max_bits == 8 || max_bits == 16);
	assert(max_frequency >= 0);
	assert(max_buf_sz >= 0 && max_buf_sz % 8 == 0);
	tracef("mixer_ch_set_limits: ch=%d bits=%d maxfreq:%.2f bufsz:%d\n", ch, max_bits, max_frequency, max_buf_sz);

	Mixer.limits[ch] = (channel_limit_t){
		.max_bits = max_bits ? max_bits : 16,
		.max_frequency = max_frequency ? max_frequency : Mixer.sample_rate,
		.max_buf_sz = max_buf_sz,
	};

	// Changing the limits will invalidate the whole sample buffer
	// memory area. Invalidate all sample buffers.
	if (Mixer.ch_buf_mem) {
		for (int i=0;i<Mixer.num_channels;i++)
			samplebuffer_close(&Mixer.ch_buf[i]);
		free(Mixer.ch_buf_mem);
		Mixer.ch_buf_mem = NULL;
	}
}

void mixer_exec(int32_t *out, int num_samples) {
	if (!Mixer.ch_buf_mem) {
		// If we have not yet allocated the memory for the sample buffers,
		// this is a good moment to do so.
		mixer_init_samplebuffers();
	}

	tracef("mixer_exec: 0x%x samples\n", num_samples);

	uint32_t fake_loop = 0;

	for (int i=0; i<Mixer.num_channels; i++) {
		samplebuffer_t *sbuf = &Mixer.ch_buf[i];
		mixer_channel_t *ch = &Mixer.channels[i];
		int bps = ch->flags & CH_FLAGS_BPS_SHIFT;
		int bps_fx64 = bps + MIXER_FX64_FRAC;

		if (ch->ptr) {
			int len = ch->len >> bps_fx64;
			int loop_len = ch->loop_len >> bps_fx64;
			int wpos = ch->pos >> bps_fx64;
			int wlast = (ch->pos + ch->step*(num_samples-1)) >> bps_fx64;
			int wlen = wlast-wpos+1;
			assertf(wlen >= 0, "channel %d: wpos overflow", i);
			tracef("ch:%d wpos:%x wlen:%x len:%x loop_len:%x sbuf_size:%x\n", i, wpos, wlen, len, loop_len, sbuf->size);

			if (!loop_len) {
				// If we reached the end of the waveform, stop the channel
				// by NULL-ing the buffer pointer.
				if (wpos >= len) {
					ch->ptr = 0;
					if (ch->flags & CH_FLAGS_STEREO)
						ch[1].flags &= ~CH_FLAGS_STEREO_SUB;
					continue;
				}
				// When there's no loop, do not ask for more samples then
				// actually present in the waveform.
				if (wpos+wlen > len)
					wlen = len-wpos;
				assert(wlen >= 0);
			} else if (loop_len < sbuf->size) {
				// If the whole loop fits the sample buffer, we just need to
				// make sure that it is aligned at the start of the buffer, so
				// that it can be fully cached.
				// To do so, we discard everything that comes before the loop 
				// (once we enter the loop).
				int loop_pos = len - loop_len;
				if (wpos >= loop_pos) {
					tracef("ch:%d discard to align loop wpos:%x loop_pos:%x\n", i, wpos, loop_pos);
					samplebuffer_discard(sbuf, loop_pos);
				}

				// Do not ask more samples than the end of waveform. When we
				// get there, the loop has been already fully cached. The RSP
				// will correctly follow the loop.
				while (wpos >= len)
					wpos -= loop_len;
				if (wpos+wlen > len)
					wlen = len-wpos;

				// FIXME: due to a limit in the RSP ucode, we need to overread
				// more data past the loop end.
				wlen += MIXER_LOOP_OVERREAD >> bps;
				assertf(wlen >= 0, "ch:%d wlen=%x wpos=%x len=%x\n", i, wlen, wpos, len);
			} else {
				// The loop is larger than the sample buffer. We cannot fully
				// cache it, so we will have to unroll it in the sample buffer.
				// This happens by default without doing anything: wpos will
				// increase, and the actual unrolling logic will be performed
				// by waveform_read() (see above).

				// To avoid having wpos growing indefinitely (and overflowing),
				// let's force a manual wrapping of the coordinates. Check if
				// this is a good moment to do it.
				if (sbuf->wpos > len && wpos > len) {
					tracef("mixer_poll: wrapping sample buffer loop: sbuf->wpos:%x len:%x\n", sbuf->wpos, len);
					samplebuffer_discard(sbuf, wpos);
					sbuf->wpos = waveform_wrap_wpos(sbuf->wpos, len, loop_len);
					int wpos2 = waveform_wrap_wpos(wpos, len, loop_len);
					ch->pos -= (int64_t)(wpos-wpos2) << bps_fx64;
					wpos = wpos2;
				}

				// We will also lie to the RSP ucode telling it that there is
				// no loop in this waveform, since the RSP will always see
				// the loop unrolled in the buffer, so it doesn't need to
				// do anything.
				fake_loop |= 1<<i;
			}

			void* ptr = samplebuffer_get(sbuf, wpos, &wlen);
			assert(ptr);
			ch->ptr = (uint8_t*)ptr - (wpos<<bps);
		}
	}

	volatile rsp_mixer_settings_t *settings = UncachedAddr(&Mixer.ucode_settings);

	volatile rsp_mixer_channel_t *rsp_wv = settings->channels;
	mixer_fx15_t lvol[MIXER_MAX_CHANNELS] __attribute__((aligned(8))) = {0};
	mixer_fx15_t rvol[MIXER_MAX_CHANNELS] __attribute__((aligned(8))) = {0};

	for (int ch=0;ch<Mixer.num_channels;ch++) {
		mixer_channel_t *c = &Mixer.channels[ch];

		// Stereo sub-channel. Will be ignored by RSP but we need to configure
		// volume correctly.
		if (c->flags & CH_FLAGS_STEREO_SUB) {
			rsp_wv[ch].ptr = 0;
			lvol[ch] = 0;
			rvol[ch] = Mixer.rvol[ch-1];
			continue;
		}

		// Check if the channel is stopped
		if (!c->ptr) {
			rsp_wv[ch].ptr = 0;
			// Configure the volume to 0 when the channel is keyed off. This
			// makes sure that we smooth volume correctly even for waveforms
			// where the sequencer creates an a attack ramp (which would nullify
			// the one-tap volume filter if the volume started from max).
			lvol[ch] = 0;
			rvol[ch] = 0;
			continue;
		}

		// Convert to RSP mixer channel structure truncating 64-bit values to 32-bit.
		// We don't need full absolute position on the RSP, so 32-bit is more
		// than enough. In fact, we only expose 31 bits, so that we can use the
		// 32nd bit later to correctly update the position without overflow bugs.
		rsp_wv[ch].pos = (uint32_t)c->pos & 0x7FFFFFFF;
		rsp_wv[ch].step = (uint32_t)c->step & 0x7FFFFFFF;
		rsp_wv[ch].ptr = c->ptr + ((c->pos & ~0x7FFFFFFF) >> MIXER_FX64_FRAC);
		rsp_wv[ch].flags = c->flags;

		// If the loop is fake (i.e. we are unrolling it), or the current
		// position has been truncated but it's far from the end of the waveform,
		// just tell the RSP that there is no loop.
		if (fake_loop & (1<<ch) || c->pos>>31 != c->len>>31) {
			rsp_wv[ch].len = 0xFFFFFFFF;
			rsp_wv[ch].loop_len = 0;
		} else {
			rsp_wv[ch].len = (uint32_t)c->len & 0x7FFFFFFF;
			// We can't represent a very long loop in RSP. But those loops
			// should be unrolled anyway (and thus be a fake_loop), so we
			// should not get here.
			assert(c->loop_len <= 0x7FFFFFFF);
			rsp_wv[ch].loop_len = (uint32_t)c->loop_len & 0x7FFFFFFF;
		}

		if (c->flags & CH_FLAGS_STEREO) {
			lvol[ch] = Mixer.lvol[ch];
			rvol[ch] = 0;
		} else {
			lvol[ch] = Mixer.lvol[ch];
			rvol[ch] = Mixer.rvol[ch];
		}
	}

	uint32_t *lvol32 = (uint32_t*)lvol;
	uint32_t *rvol32 = (uint32_t*)rvol;
	for (int ch=0;ch<MIXER_MAX_CHANNELS/2;ch++)  {
		settings->lvol[ch] = lvol32[ch];
		settings->rvol[ch] = rvol32[ch];
	}

	uint32_t t0 = TICKS_READ();

<<<<<<< HEAD
	rspq_highpri_begin();
	uint32_t *ptr = rspq_write_begin();

	*ptr++ = 0x10000000 | (((uint32_t)MIXER_FX16(Mixer.vol)) & 0xFFFF);
	*ptr++ = (num_samples << 16) | Mixer.num_channels;
	*ptr++ = PhysicalAddr(out);
	*ptr++ = PhysicalAddr(&Mixer.ucode_settings);
	
	rspq_write_end(ptr);
	rspq_syncpoint_t sync = rspq_syncpoint();
	rspq_highpri_end();

	rspq_wait_syncpoint(sync);
=======
	RSPQ_WRITE_BEGIN(ptr, 0x01);
	*ptr++ = (((uint32_t)MIXER_FX16(Mixer.vol)) & 0xFFFF);
	*ptr++ = (num_samples << 16) | Mixer.num_channels;
	*ptr++ = PhysicalAddr(out);
	*ptr++ = PhysicalAddr(&Mixer.ucode_settings);
	RSPQ_WRITE_END(ptr);
	rspq_sync();
>>>>>>> 4b4367c6

	__mixer_profile_rsp += TICKS_READ() - t0;

	for (int i=0;i<Mixer.num_channels;i++) {
		mixer_channel_t *ch = &Mixer.channels[i];
		if (ch->ptr)
			ch->pos += (uint64_t)rsp_wv[i].pos - (uint64_t)(ch->pos & 0x7FFFFFFF);
	}

	Mixer.ticks += num_samples;
}

static mixer_event_t* mixer_next_event(void) {
	mixer_event_t *e = NULL;
	for (int i=0;i<Mixer.num_events;i++) {
		if (!e || Mixer.events[i].ticks < e->ticks)
			e = &Mixer.events[i];
	}
	return e;
}

void mixer_add_event(int64_t delay, MixerEvent cb, void *ctx) {
	Mixer.events[Mixer.num_events++] = (mixer_event_t){
		.cb = cb,
		.ctx = ctx,
		.ticks = Mixer.ticks + delay
	};
}

void mixer_remove_event(MixerEvent cb, void *ctx) {
	for (int i=0;i<Mixer.num_events;i++) {
		if (Mixer.events[i].cb == cb) {
			memmove(&Mixer.events[i], &Mixer.events[i+1], sizeof(mixer_event_t) * (Mixer.num_events-i-1));
			Mixer.num_events--;
			return;
		}
	}
	assertf("mixer_remove_event: specified event does not exist\ncb:%p ctx:%p", (void*)cb, ctx);
}

void mixer_poll(int16_t *out16, int num_samples) {
	int32_t *out = (int32_t*)out16;

	// Since the AI can only play an even number of samples,
	// it's not possible to call this function with an odd number,
	// otherwise buffering might become complicated / impossible.
	assert(num_samples % 2 == 0);

	while (num_samples > 0) {
		mixer_event_t *e = mixer_next_event();

		int ns = MIN(num_samples, e ? e->ticks - Mixer.ticks : num_samples);
		if (ns > 0) {
			mixer_exec(out, ns);
			out += ns;
			num_samples -= ns;
		}
		if (e && Mixer.ticks == e->ticks) {
			int64_t repeat = e->cb(e->ctx);
			if (repeat)
				e->ticks += repeat;
			else
				mixer_remove_event(e->cb, e->ctx);
		}
	}
}<|MERGE_RESOLUTION|>--- conflicted
+++ resolved
@@ -584,29 +584,17 @@
 
 	uint32_t t0 = TICKS_READ();
 
-<<<<<<< HEAD
 	rspq_highpri_begin();
-	uint32_t *ptr = rspq_write_begin();
-
-	*ptr++ = 0x10000000 | (((uint32_t)MIXER_FX16(Mixer.vol)) & 0xFFFF);
-	*ptr++ = (num_samples << 16) | Mixer.num_channels;
-	*ptr++ = PhysicalAddr(out);
-	*ptr++ = PhysicalAddr(&Mixer.ucode_settings);
-	
-	rspq_write_end(ptr);
-	rspq_syncpoint_t sync = rspq_syncpoint();
-	rspq_highpri_end();
-
-	rspq_wait_syncpoint(sync);
-=======
-	RSPQ_WRITE_BEGIN(ptr, 0x01);
+	RSPQ_WRITE_BEGIN(ptr, 0x10);
 	*ptr++ = (((uint32_t)MIXER_FX16(Mixer.vol)) & 0xFFFF);
 	*ptr++ = (num_samples << 16) | Mixer.num_channels;
 	*ptr++ = PhysicalAddr(out);
 	*ptr++ = PhysicalAddr(&Mixer.ucode_settings);
 	RSPQ_WRITE_END(ptr);
-	rspq_sync();
->>>>>>> 4b4367c6
+	rspq_syncpoint_t sync = rspq_syncpoint();
+	rspq_highpri_end();
+
+	rspq_wait_syncpoint(sync);
 
 	__mixer_profile_rsp += TICKS_READ() - t0;
 
