--- conflicted
+++ resolved
@@ -223,12 +223,8 @@
  */
 static addrtable_entry_t symt_addrtab_entry(symtable_header_t *symt, int idx)
 {
-<<<<<<< HEAD
+    assert(idx >= 0 && idx < symt->addrtab_size);
     return addrtable_base+io_read(SYMT_ROM + symt->addrtab_off + idx * 4);
-=======
-    assert(idx >= 0 && idx < symt->addrtab_size);
-    return io_read(SYMT_ROM + symt->addrtab_off + idx * 4);
->>>>>>> b64d52b8
 }
 
 /**
