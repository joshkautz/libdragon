/*
   Simple interrupt handler, hands off MIPS interrupts to higher level processes.
   Based on INITS.inc from Neon64.

   It is not reentrant, so interrupts are disabled for the duration.
   Safe for doing most things, including FPU operations, within handlers.
   Reentrant exceptions are supported.
*/

#include "regs.S"

<<<<<<< HEAD
	.align 5

=======
	.p2align 5
inthandler:
>>>>>>> 03e694d5
	.global inthandler
	.global inthandler_end

	.func inthandler
inthandler:

	.set noat
	.set noreorder

# The exception stack contains a dump of all GPRs/FPRs. This requires 544 bytes.
# On top of that, we need 32 bytes of empty space at offset 0-31, because
# that is required by MIPS ABI when calling C functions (it's a space called
# "argument slots" -- even if the function takes no arguments, or are only passed in 
# registers, the ABI requires reserving that space and called functions might
# use it to store local variables).
# So we keep 0-31 empty, and we start saving GPRs from 32, and then FPR. See
# the other macros to see the actual layout.
#
# *NOTE*: this layout is also exposed in C via regblock_t in exception.h
# Please keep in sync!
#define EXC_STACK_SIZE (544+32)
#define STACK_GPR      32
#define STACK_HI     (STACK_GPR+(32*8))
#define STACK_LO     (STACK_HI+8)
#define STACK_SR     (STACK_LO+8)
#define STACK_CR     (STACK_SR+4)
#define STACK_EPC    (STACK_CR+4)
#define STACK_FC31   (STACK_EPC+4)
#define STACK_FPR    (STACK_FC31+4)

	addiu sp, -EXC_STACK_SIZE

	# Save caller-saved GPRs only. These are the only
	# ones required to call a C function from assembly, as the
	# others (callee-saved) would be preserved by the function 
	# itself, if modified.
	sd $1, (STACK_GPR+ 1*8)(sp) # AT
	.set at
	sd $2, (STACK_GPR+ 2*8)(sp) # V0
	sd $3, (STACK_GPR+ 3*8)(sp) # V1
	sd $4, (STACK_GPR+ 4*8)(sp) # A0
	sd $5, (STACK_GPR+ 5*8)(sp) # A1
	sd $6, (STACK_GPR+ 6*8)(sp) # A2
	sd $7, (STACK_GPR+ 7*8)(sp) # A3
	sd $8, (STACK_GPR+ 8*8)(sp) # T0
	sd $9, (STACK_GPR+ 9*8)(sp) # T1
	sd $10,(STACK_GPR+10*8)(sp) # T2
	sd $11,(STACK_GPR+11*8)(sp) # T3 
	sd $12,(STACK_GPR+12*8)(sp) # T4
	sd $13,(STACK_GPR+13*8)(sp) # T5
	sd $14,(STACK_GPR+14*8)(sp) # T6
	sd $15,(STACK_GPR+15*8)(sp) # T7
	sd $24,(STACK_GPR+24*8)(sp) # T8
	sd $25,(STACK_GPR+25*8)(sp) # T9
	sd $31,(STACK_GPR+31*8)(sp) # RA

	mflo k0
	mfhi k1
	sd k0,STACK_LO(sp)
	sd k1,STACK_HI(sp)

	mfc0 k0, C0_EPC
	mfc0 k1, C0_SR
	sw k0, STACK_EPC(sp)
	sw k1, STACK_SR(sp)

	# Since all critical information about current exception has been saved,
	# we can now turn off EXL. This allows a reentrant exception to save its
	# own full context for operating. At the same time, it is better to keep
	# interrupts disabled so that we don't risk triggering recursive interrupts,
	# so disable IE as well.
	and k1, ~(SR_IE | SR_EXL)
	mtc0 k1, C0_SR

	# WARNING: after clearing the EXL bit, it is now possible to trigger
	# reentrant exceptions (and not only crashing ones).
	# Avoid using k0/k1 from now on,
	# as they would get corrupted by a reentrant exception.

#define cause t8

	mfc0 cause, C0_CAUSE
	sw cause, STACK_CR(sp)

	andi t0, cause, 0xff
	beqz t0, interrupt
	nop

exception:
	# This is an exception, not an interrupt. We want to save the full processor
	# state in the exception frame, so all registers including FPU regs.
	# Make sure FPU is activated in this context.
	# It could be deactivated if this exception happened while handling
	# an interrupt (where FPU is disabled by default).
	mfc0 t0, C0_SR
	or t0, SR_CU1
	mtc0 t0, C0_SR

	# Save the callee-saved FPU regs
	jal save_fpu_regs
	move a0, sp

	# Save all the CPU+FPU caller-saved regs, which are normally
	# not saved for an interrupt.
	jal finalize_exception_frame
	nop

	# Check the exception type
	andi t0, cause, CAUSE_EXC_MASK
	li t1, CAUSE_EXC_COPROCESSOR
	beq t0, t1, exception_coprocessor
	li t1, CAUSE_EXC_SYSCALL
	beq t0, t1, exception_syscall
	nop

exception_critical:
	# Exception not specially handled.
	jal __onCriticalException
	addiu a0, sp, 32

	j end_interrupt
	nop

exception_syscall:
	# Syscall exception
	jal __onSyscallException
	addiu a0, sp, 32

	j end_interrupt
	nop


exception_coprocessor:
	# Extract CE bits (28..29) from CR
	srl t0, cause, 28
	andi t0, 3
	# If == 1 (COP1), it is an FPU exception
	bne t0, 1, exception_critical
	nop

exception_coprocessor_fpu:
	# FPU exception. This happened because of the use of FPU in an interrupt handler,
	# where it is disabled by default. We must save the full FPU context,
	# reactivate the FPU, and then return from exception, so that the FPU instruction
	# is executed again and this time it will work.

	# Make sure that FPU will also be enabled when we exit this exception
	lw t0, STACK_SR(sp)
	or t0, SR_CU1
	sw t0, STACK_SR(sp)

	# The interrupt handler is about to use the FPU:
	# in doing so, it will overwrite the FPU registers,
	# but those are at this point still part of the context
	# from when the interrupt was raised and have not been saved yet.
	# Save the FPU registers now, into the *underlying* interrupt context.
	# That is, we want to make sure that they get restored when the
	# underlying interrupt exits.
	# Note: interrupt_exception_frame is always valid to use here,
	#  as the FPU is only ever unusable in interrupt handlers:
	#  entrypoint.S loads SR with SR_CU1
	jal save_fpu_regs
	lw a0, interrupt_exception_frame

	# OK we are done. We can now exit the exception
	j end_interrupt
	nop

interrupt:
	# This is an interrupt. 
	# First of all, disable FPU coprocessor so that we can avoid saving FPU
	# registers altogether.
	mfc0 t0, C0_SR
	and t0, ~SR_CU1
	mtc0 t0, C0_SR

	# If a FPU instruction is executed during the interrupt handler, a nested
	# exception will trigger. The nested handler will enable the FPU and save
	# the FPU registers into the interrupt exception frame. To do so, it needs
	# to know *where* the interrupt exception frame is. That is, we need
	# to store the current stack pointer somewhere.
	# Notice that interrupts cannot be reentrant (only exceptions are), so
	# a single variable will suffice.
	sw sp, interrupt_exception_frame

	/* check for "pre-NMI" (reset) */
	andi t0, cause, 0x1000
	beqz t0, notprenmi
	nop

	/* handle reset */
	jal __RESET_handler
	nop

	# There is no way to ack the pre-NMI interrupt, so it will
	# stay pending in CR. Let's disable it in SR to avoid
	# looping here. If another unrelated interrupt triggers, 
	# CR will still have 0x1000 set, but __onResetException will
	# do nothing after the first call.
	li t0, ~0x1000
	lw t1, STACK_SR(sp)
	and t1, t0
	sw t1, STACK_SR(sp)

	# Reload cause register (might be clobbered by C code) and test for other interrupts
	lw cause, STACK_CR(sp)

notprenmi:
	/* check for count=compare */
	and t0, cause, 0x8000
	beqz t0,notcount
	nop
	/* Writing C0_COMPARE acknowledges the timer interrupt (clear the interrupt
	   bit in C0_CAUSE, otherwise the interrupt would retrigger). We write
	   the current value so that we don't destroy it in case it's needed. */
	mfc0 t0,C0_COMPARE
	mtc0 t0,C0_COMPARE

	/* handle timer interrupt */
	jal __TI_handler
	nop

	# Reload cause register (might be reused by C code) and test for other interrupts
	lw cause, STACK_CR(sp)

notcount:
	and t0, cause, 0x800
	beqz t0, notcart
	nop

	/* handle CART interrupt */
	jal __CART_handler
	nop

	# Reload cause register (might be reused by C code) and test for other interrupts
	lw cause, STACK_CR(sp)

notcart:
	/* pass anything else along to MI (RCP) handler */
	jal __MI_handler
	addiu a0, sp, 32

	# No more interrupts to process, we can exit
	# (fallthrough)

end_interrupt:
	mfc0 t0, C0_SR
	and t0, SR_CU1
	beqz t0, end_interrupt_gpr
	nop

	ldc1 $f0, (STACK_FPR+ 0*8)(sp)
	ldc1 $f1, (STACK_FPR+ 1*8)(sp)
	ldc1 $f2, (STACK_FPR+ 2*8)(sp)
	ldc1 $f3, (STACK_FPR+ 3*8)(sp)
	ldc1 $f4, (STACK_FPR+ 4*8)(sp)
	ldc1 $f5, (STACK_FPR+ 5*8)(sp)
	ldc1 $f6, (STACK_FPR+ 6*8)(sp)
	ldc1 $f7, (STACK_FPR+ 7*8)(sp)
	ldc1 $f8, (STACK_FPR+ 8*8)(sp)
	ldc1 $f9, (STACK_FPR+ 9*8)(sp)
	ldc1 $f10,(STACK_FPR+10*8)(sp)
	ldc1 $f11,(STACK_FPR+11*8)(sp)
	ldc1 $f12,(STACK_FPR+12*8)(sp)
	ldc1 $f13,(STACK_FPR+13*8)(sp)
	ldc1 $f14,(STACK_FPR+14*8)(sp)
	ldc1 $f15,(STACK_FPR+15*8)(sp)
	ldc1 $f16,(STACK_FPR+16*8)(sp)
	ldc1 $f17,(STACK_FPR+17*8)(sp)
	ldc1 $f18,(STACK_FPR+18*8)(sp)
	ldc1 $f19,(STACK_FPR+19*8)(sp)

	lw t0, STACK_FC31(sp)
	ctc1 t0, $f31

end_interrupt_gpr:

	# Restore SR. This also disables reentrant exceptions by
	# restoring the EXL bit into SR
	.set noat
	lw t0, STACK_SR(sp)
	mtc0 t0, C0_SR

	ld t0, STACK_LO(sp)
	ld t1, STACK_HI(sp)
	lw t2, STACK_EPC(sp)
	mtlo t0
	mthi t1
	mtc0 t2, C0_EPC

	/* restore GPRs */
	ld $1,(STACK_GPR + 1*8)(sp)
	ld $2,(STACK_GPR + 2*8)(sp)
	ld $3,(STACK_GPR + 3*8)(sp)
	ld $4,(STACK_GPR + 4*8)(sp)
	ld $5,(STACK_GPR + 5*8)(sp)
	ld $6,(STACK_GPR + 6*8)(sp)
	ld $7,(STACK_GPR + 7*8)(sp)
	ld $8,(STACK_GPR + 8*8)(sp)
	ld $9,(STACK_GPR + 9*8)(sp)
	ld $10,(STACK_GPR+10*8)(sp)
	ld $11,(STACK_GPR+11*8)(sp)
	ld $12,(STACK_GPR+12*8)(sp)
	ld $13,(STACK_GPR+13*8)(sp)
	ld $14,(STACK_GPR+14*8)(sp)
	ld $15,(STACK_GPR+15*8)(sp)
	ld $24,(STACK_GPR+24*8)(sp)
	ld $25,(STACK_GPR+25*8)(sp)
	ld $31,(STACK_GPR+31*8)(sp)
	addiu sp, EXC_STACK_SIZE
	eret

	.p2align 5
finalize_exception_frame:
	sd $0, (STACK_GPR+ 0*8)(sp)   # ZR (this is mostly for register dumps)
	sd $16,(STACK_GPR+16*8)(sp)   # S0
	sd $17,(STACK_GPR+17*8)(sp)   # S1
	sd $18,(STACK_GPR+18*8)(sp)   # S2
	sd $19,(STACK_GPR+19*8)(sp)   # S3
	sd $20,(STACK_GPR+20*8)(sp)   # S4
	sd $21,(STACK_GPR+21*8)(sp)   # S5
	sd $22,(STACK_GPR+22*8)(sp)   # S6
	sd $23,(STACK_GPR+23*8)(sp)   # S7
	sd $28,(STACK_GPR+28*8)(sp)   # GP
	# SP has been modified to make space for the exception frame,
	# but we want to save the previous value in the exception frame itself.
	addiu $1, sp, EXC_STACK_SIZE
	sd $1, (STACK_GPR+29*8)(sp)   # SP
	sd $30,(STACK_GPR+30*8)(sp)   # FP
	sdc1 $f20,(STACK_FPR+20*8)(sp)
	sdc1 $f21,(STACK_FPR+21*8)(sp)
	sdc1 $f22,(STACK_FPR+22*8)(sp)
	sdc1 $f23,(STACK_FPR+23*8)(sp)
	sdc1 $f24,(STACK_FPR+24*8)(sp)
	sdc1 $f25,(STACK_FPR+25*8)(sp)
	sdc1 $f26,(STACK_FPR+26*8)(sp)
	sdc1 $f27,(STACK_FPR+27*8)(sp)
	sdc1 $f28,(STACK_FPR+28*8)(sp)
	sdc1 $f29,(STACK_FPR+29*8)(sp)
	sdc1 $f30,(STACK_FPR+30*8)(sp)
	sdc1 $f31,(STACK_FPR+31*8)(sp)
	jr ra
	nop

	.p2align 5
save_fpu_regs:
	cfc1 $1, $f31
	sw $1, STACK_FC31(a0)
	sdc1 $f0, (STACK_FPR+ 0*8)(a0)
	sdc1 $f1, (STACK_FPR+ 1*8)(a0)
	sdc1 $f2, (STACK_FPR+ 2*8)(a0)
	sdc1 $f3, (STACK_FPR+ 3*8)(a0)
	sdc1 $f4, (STACK_FPR+ 4*8)(a0)
	sdc1 $f5, (STACK_FPR+ 5*8)(a0)
	sdc1 $f6, (STACK_FPR+ 6*8)(a0)
	sdc1 $f7, (STACK_FPR+ 7*8)(a0)
	sdc1 $f8, (STACK_FPR+ 8*8)(a0)
	sdc1 $f9, (STACK_FPR+ 9*8)(a0)
	sdc1 $f10,(STACK_FPR+10*8)(a0)
	sdc1 $f11,(STACK_FPR+11*8)(a0)
	sdc1 $f12,(STACK_FPR+12*8)(a0)
	sdc1 $f13,(STACK_FPR+13*8)(a0)
	sdc1 $f14,(STACK_FPR+14*8)(a0)
	sdc1 $f15,(STACK_FPR+15*8)(a0)
	sdc1 $f16,(STACK_FPR+16*8)(a0)
	sdc1 $f17,(STACK_FPR+17*8)(a0)
	sdc1 $f18,(STACK_FPR+18*8)(a0)
	sdc1 $f19,(STACK_FPR+19*8)(a0)
	jr ra
	nop
inthandler_end:
	.endfunc

	.section .bss
	.p2align 2
	.lcomm interrupt_exception_frame, 4
<|MERGE_RESOLUTION|>--- conflicted
+++ resolved
@@ -9,13 +9,8 @@
 
 #include "regs.S"
 
-<<<<<<< HEAD
-	.align 5
-
-=======
 	.p2align 5
-inthandler:
->>>>>>> 03e694d5
+
 	.global inthandler
 	.global inthandler_end
 
