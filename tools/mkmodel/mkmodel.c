#define _GNU_SOURCE
#include <stdio.h>
#include <stdbool.h>
#include <stdint.h>
#include <math.h>
#include "../common/binout.c"
#include "../common/binout.h"

// Compression library
#include <sys/stat.h>
#include "../common/assetcomp.h"
#include "../common/assetcomp.c"

#include "../../include/GL/gl_enums.h"
#include "../../src/model64_internal.h"

#define CGLTF_IMPLEMENTATION
#include "cgltf.h"

//Macros copied from utils.h in libdragon src directory
#define ROUND_UP(n, d) ({ \
    typeof(n) _n = n; typeof(d) _d = d; \
    (((_n) + (_d) - 1) / (_d) * (_d)); \
})
#define MAX(a,b)  ({ typeof(a) _a = a; typeof(b) _b = b; _a > _b ? _a : _b; })

// Update these when changing code that writes to the output file
// IMPORTANT: Do not attempt to move these values to a header that is shared by mkmodel and runtime code!
//            These values must reflect what the tool actually outputs.
#define HEADER_SIZE         80
#define MESH_SIZE           8
#define PRIMITIVE_SIZE      108
#define NODE_SIZE           128
#define SKIN_SIZE           8
#define ANIM_SIZE           28


#define ATTRIBUTE_COUNT     5

#define VERTEX_PRECISION    5
#define TEXCOORD_PRECISION  8

#define RSP_PRECISION       (1.0f/65536.0f)

#define MIN_KEYFRAME_DT (1.0f/80.0f)

typedef void (*component_convert_func_t)(void*,float*,size_t);
typedef void (*index_convert_func_t)(void*,cgltf_uint*,size_t);

typedef struct gltf_keyframe_s {
    float time;
    float time_req;
    float data[4];
} gltf_keyframe_t;

typedef struct gltf_keyframe_samples_s {
    gltf_keyframe_t *keyframes;
    size_t num_keyframes;
} gltf_keyframe_samples_t;

typedef struct gltf_anim_channel_s {
    float *time;
    float *output;
    float output_min[4];
    float output_max[4];
    float max_error;
    gltf_keyframe_samples_t samples;
    size_t out_count;
    size_t out_num_components;
    size_t num_keyframes;
    cgltf_interpolation_type interpolation;
    cgltf_animation_path_type target_path;
    size_t node_index;
} gltf_anim_channel_t;

typedef struct ordered_keyframe_s {
    size_t orig_index;
    model64_keyframe_t keyframe;
} ordered_keyframe_t;

typedef struct ordered_keyframe_array_s {
    uint32_t count;
    ordered_keyframe_t *data;
} ordered_keyframe_array_t;

int flag_anim_stream = 1;
float flag_anim_fps = 30.0f;
int flag_verbose = 0;

uint32_t get_type_size(uint32_t type)
{
    switch (type) {
    case GL_BYTE:
        return sizeof(int8_t);
    case GL_UNSIGNED_BYTE:
        return sizeof(uint8_t);
    case GL_SHORT:
        return sizeof(int16_t);
    case GL_UNSIGNED_SHORT:
        return sizeof(uint16_t);
    case GL_INT:
        return sizeof(int32_t);
    case GL_UNSIGNED_INT:
        return sizeof(uint32_t);
    case GL_FLOAT:
        return sizeof(float);
    case GL_DOUBLE:
        return sizeof(double);
    case GL_HALF_FIXED_N64:
        return sizeof(int16_t);
    default:
        return 0;
    }
}

void print_args( char * name )
{
    fprintf(stderr, "mkmodel -- Convert glTF 2.0 models into the model64 format for libdragon\n\n");
    fprintf(stderr, "Usage: %s [flags] <input files...>\n", name);
    fprintf(stderr, "\n");
    fprintf(stderr, "Command-line flags:\n");
    fprintf(stderr, "   -o/--output <dir>       Specify output directory (default: .)\n");
    fprintf(stderr, "   --anim-no-stream        Disable animation streaming\n");
    fprintf(stderr, "   --anim-fps <value>      Frame rate of the animation (default: 30.0)\n");
    fprintf(stderr, "   -c/--compress <level>   Compress output files (default: %d)\n", DEFAULT_COMPRESSION);
    fprintf(stderr, "   -v/--verbose            Verbose output\n");
    fprintf(stderr, "\n");
}

model64_data_t* model64_alloc()
{
    model64_data_t *model = calloc(1, sizeof(model64_data_t));
    model->magic = MODEL64_MAGIC;
    model->version = MODEL64_VERSION;
    model->header_size = HEADER_SIZE;
    model->mesh_size = MESH_SIZE;
    model->primitive_size = PRIMITIVE_SIZE;
    model->node_size = NODE_SIZE;
    model->skin_size = SKIN_SIZE;
    model->anim_size = ANIM_SIZE;
    return model;
}

void primitive_free(primitive_t *primitive)
{
    if (primitive->position.pointer) free(primitive->position.pointer);
    if (primitive->color.pointer) free(primitive->color.pointer);
    if (primitive->texcoord.pointer) free(primitive->texcoord.pointer);
    if (primitive->normal.pointer) free(primitive->normal.pointer);
    if (primitive->mtx_index.pointer) free(primitive->mtx_index.pointer);
    if (primitive->indices) free(primitive->indices);
}

void mesh_free(mesh_t *mesh)
{
    for (size_t i = 0; i < mesh->num_primitives; i++) {
        primitive_free(&mesh->primitives[i]);
    }
    if (mesh->primitives) {
        free(mesh->primitives);
    }
}

void node_free(model64_node_t *node)
{
    if(node->name) {
        free(node->name);
    }
    if(node->children) {
        free(node->children);
    }
}

void anim_free(model64_anim_t *anim)
{
    if(anim->name) {
        free(anim->name);
    }
    if(anim->keyframes) {
        free(anim->keyframes);
    }
    if(anim->tracks) {
        free(anim->tracks);
    }
}


void model64_free(model64_data_t *model)
{
    for (size_t i = 0; i < model->num_nodes; i++) {
        node_free(&model->nodes[i]);
    }  
    for (size_t i = 0; i < model->num_skins; i++) {
        free(model->skins[i].joints);
    }
    for (size_t i = 0; i < model->num_meshes; i++) {
        mesh_free(&model->meshes[i]);
    }
    for (size_t i = 0; i < model->num_anims; i++) {
        anim_free(&model->anims[i]);
    }
    if (model->meshes) {
        free(model->meshes);
    }
    if (model->skins) {
        free(model->skins);
    }
    if (model->nodes) {
        free(model->nodes);
    }
    if (model->anims) {
        free(model->anims);
    }
    free(model);
}

void attribute_write(FILE *out, attribute_t *attr, const char *name_format, ...)
{
    va_list args;
    va_start(args, name_format);
    w32(out, attr->size);
    w32(out, attr->type);
    w32(out, attr->stride);
    w32_placeholdervf(out, name_format, args);
    va_end(args);
}

uint32_t attribute_get_data_size(attribute_t *attr)
{
    if(!attr->pointer) {
        return 0;
    }
    return get_type_size(attr->type) * attr->size;
}

void vertex_write(FILE *out, attribute_t *attr, uint32_t index)
{
    if (attr->size == 0) return;
    
    switch (attr->type) {
    case GL_BYTE:
    case GL_UNSIGNED_BYTE:
        for (size_t i = 0; i < attr->size; i++) w8(out, ((uint8_t*)attr->pointer)[index * attr->size + i]);
        break;
    case GL_SHORT:
    case GL_UNSIGNED_SHORT:
    case GL_HALF_FIXED_N64:
        for (size_t i = 0; i < attr->size; i++) w16(out, ((uint16_t*)attr->pointer)[index * attr->size + i]);
        break;
    case GL_INT:
    case GL_UNSIGNED_INT:
    case GL_FLOAT:
        for (size_t i = 0; i < attr->size; i++) w32(out, ((uint32_t*)attr->pointer)[index * attr->size + i]);
        break;
    default:
        break;
    }
}

uint32_t indices_get_data_size(uint32_t type, uint32_t count)
{
    switch (type) {
        case GL_UNSIGNED_BYTE:
            return count;
            
        case GL_UNSIGNED_INT:
            return count*4;
            
        default:
            return count*2;
    }
    
}

void indices_write(FILE *out, uint32_t type, void *data, uint32_t count)
{
    switch (type) {
    case GL_UNSIGNED_BYTE:
        for (size_t i = 0; i < count; i++) w8(out, ((uint8_t*)data)[i]);
        break;
    case GL_UNSIGNED_SHORT:
        for (size_t i = 0; i < count; i++) w16(out, ((uint16_t*)data)[i]);
        break;
    case GL_UNSIGNED_INT:
        for (size_t i = 0; i < count; i++) w32(out, ((uint32_t*)data)[i]);
        break;
    }
}

uint32_t get_mesh_index(model64_data_t *model, mesh_t *mesh)
{
    assert(mesh);
    uint32_t index = mesh-(model->meshes);
    assert(index < model->num_meshes);
    return index;
}

uint32_t get_skin_index(model64_data_t *model, model64_skin_t *skin)
{
    assert(skin);
    uint32_t index = skin-(model->skins);
    assert(index < model->num_skins);
    return index;
}

void write_matrix(float *mtx, FILE *out)
{
    for(int i=0; i<16; i++) {
        wf32approx(out, mtx[i], RSP_PRECISION);
    }
}

void model64_write_header(model64_data_t *model, FILE *out)
{
    int start_ofs = ftell(out);
    w32(out, model->magic);
    w32(out, 0);
    w32(out, model->version);
    w32(out, model->header_size);
    w32(out, model->mesh_size);
    w32(out, model->primitive_size);
    w32(out, model->node_size);
    w32(out, model->skin_size);
    w32(out, model->anim_size);
    w32(out, model->num_nodes);
    w32_placeholderf(out, "nodes");
    w32(out, model->root_node);
    w32(out, model->num_skins);
    w32_placeholderf(out, "skins");
    w32(out, model->num_meshes);
    w32_placeholderf(out, "meshes");
    w32(out, model->num_anims);
    w32_placeholderf(out, "anims");
    w32(out, model->max_tracks);
    if(flag_anim_stream) {
        w32(out, 1);
    } else {
        w32(out, 0);
    }
    assert(ftell(out)-start_ofs == HEADER_SIZE);
}

void model64_write_skins(model64_data_t *model, FILE *out)
{
    walign(out, 4);
    placeholder_set(out, "skins");
    for(uint32_t i=0; i<model->num_skins; i++) {
        int skin_ofs = ftell(out);
        placeholder_set(out, "skin%d", i);
        w32(out, model->skins[i].num_joints);
        w32_placeholderf(out, "skin%d_joints", i);
        assert(ftell(out)-skin_ofs == SKIN_SIZE);
    }
    for(uint32_t i=0; i<model->num_skins; i++) {
        placeholder_set(out, "skin%d_joints", i);
        for(uint32_t j=0; j<model->skins[i].num_joints; j++) {
            w32(out, model->skins[i].joints[j].node_idx);
            write_matrix(model->skins[i].joints[j].inverse_bind_mtx, out);
        }
    }
}

uint32_t model64_get_node_children_total(model64_data_t *model)
{
    uint32_t num_children = 0;
    for(uint32_t i=0; i<model->num_nodes; i++) {
        num_children += model->nodes[i].num_children;
    }
    return num_children;
}

uint32_t model64_get_primitive_total(model64_data_t *model)
{
    uint32_t num_primitives = 0;
    for(uint32_t i=0; i<model->num_meshes; i++) {
        num_primitives += model->meshes[i].num_primitives;
    }
    return num_primitives;
}

void write_node_transform(node_transform_t *transform, FILE *out)
{
    for(int i=0; i<3; i++) {
        wf32approx(out, transform->pos[i], RSP_PRECISION);
    }
    for(int i=0; i<4; i++) {
        wf32approx(out, transform->rot[i], RSP_PRECISION);
    }
    for(int i=0; i<3; i++) {
        wf32approx(out, transform->scale[i], RSP_PRECISION);
    }
    write_matrix(transform->mtx, out);
}

void model64_write_node(model64_data_t *model, FILE *out, uint32_t index)
{
    int start_ofs = ftell(out);
    w32_placeholderf(out, "node%d_name", index);
    if(model->nodes[index].mesh) {
        w32_placeholderf(out, "mesh%d", get_mesh_index(model, model->nodes[index].mesh));
    } else {
        w32(out, 0);
    }
    if(model->nodes[index].skin) {
        w32_placeholderf(out, "skin%d", get_skin_index(model, model->nodes[index].skin));
    } else {
        w32(out, 0);
    }
    write_node_transform(&model->nodes[index].transform, out);
    w32(out, model->nodes[index].parent);
    w32(out, model->nodes[index].num_children);
    w32_placeholderf(out, "node%d_children", index);
    assert(ftell(out)-start_ofs == NODE_SIZE);
}

void model64_write_nodes(model64_data_t *model, FILE *out)
{
    walign(out, 4);
    placeholder_set(out, "nodes");
    for(uint32_t i=0; i<model->num_nodes; i++) {
        model64_write_node(model, out, i);
    }
    for(uint32_t i=0; i<model->num_nodes; i++) {
        placeholder_set(out, "node%d_children", i);
        for(uint32_t j=0; j<model->nodes[i].num_children; j++) {
            w32(out, model->nodes[i].children[j]);
        }
    }
    for(uint32_t i=0; i<model->num_nodes; i++)
    {
        if(model->nodes[i].name) {
            placeholder_set(out, "node%d_name", i);
            fwrite(model->nodes[i].name, strlen(model->nodes[i].name)+1, 1, out);
        }
    }
}

void model64_write_meshes(model64_data_t *model, FILE *out)
{
    walign(out, 4);
    placeholder_set(out, "meshes");
    for(uint32_t i=0; i<model->num_meshes; i++) {
        int start_ofs = ftell(out);
        placeholder_set(out, "mesh%d", i);
        w32(out, model->meshes[i].num_primitives);
        w32_placeholderf(out, "mesh%d_primitives", i);
        assert(ftell(out)-start_ofs == MESH_SIZE);
    }
    for(uint32_t i=0; i<model->num_meshes; i++) {
        placeholder_set(out, "mesh%d_primitives", i);
        for(uint32_t j=0; j<model->meshes[i].num_primitives; j++) {
            primitive_t *primitive = &model->meshes[i].primitives[j];
            int start_ofs = ftell(out);
            w32(out, primitive->mode);
            
            attribute_write(out, &primitive->position, "mesh%d_primitive%d_position", i, j);
            attribute_write(out, &primitive->color, "mesh%d_primitive%d_color", i, j);
            attribute_write(out, &primitive->texcoord, "mesh%d_primitive%d_texcoord", i, j);
            attribute_write(out, &primitive->normal, "mesh%d_primitive%d_normal", i, j);
            attribute_write(out, &primitive->mtx_index, "mesh%d_primitive%d_mtx_index", i, j);
            
            w32(out, primitive->vertex_precision);
            w32(out, primitive->texcoord_precision);
            w32(out, primitive->index_type);
            w32(out, primitive->num_vertices);
            w32(out, primitive->num_indices);
            w32_placeholderf(out, "mesh%d_primitive%d_index", i, j);
            assert(ftell(out)-start_ofs == PRIMITIVE_SIZE);
        }
    }
    for(uint32_t i=0; i<model->num_meshes; i++) {
        for(uint32_t j=0; j<model->meshes[i].num_primitives; j++) {
            primitive_t *primitive = &model->meshes[i].primitives[j];
            for (size_t k = 0; k < primitive->num_vertices; k++) {
                if(primitive->position.pointer && k == 0) {
                    placeholder_set(out, "mesh%d_primitive%d_position", i, j);
                }
                vertex_write(out, &primitive->position, k);
                if(primitive->color.pointer && k == 0) {
                    placeholder_set(out, "mesh%d_primitive%d_color", i, j);
                }
                vertex_write(out, &primitive->color, k);
                if(primitive->texcoord.pointer && k == 0) {
                    placeholder_set(out, "mesh%d_primitive%d_texcoord", i, j);
                }
                vertex_write(out, &primitive->texcoord, k);
                if(primitive->normal.pointer && k == 0) {
                    placeholder_set(out, "mesh%d_primitive%d_normal", i, j);
                }
                vertex_write(out, &primitive->normal, k);
                if(primitive->mtx_index.pointer && k == 0) {
                    placeholder_set(out, "mesh%d_primitive%d_mtx_index", i, j);
                }
                vertex_write(out, &primitive->mtx_index, k);
                
            }
            if(primitive->num_indices > 0) {
                walign(out, 4);
                placeholder_set(out, "mesh%d_primitive%d_index", i, j);
                indices_write(out, primitive->index_type, primitive->indices, primitive->num_indices);
            }
        }
    }
}

void model64_write_anim_data(model64_anim_t *anim, FILE *out)
{
    for(uint32_t i=0; i<anim->num_keyframes; i++) {
        wf32(out, anim->keyframes[i].time);
        wf32(out, anim->keyframes[i].time_req);
        w16(out, anim->keyframes[i].track);
        w16(out, anim->keyframes[i].data[0]);
        w16(out, anim->keyframes[i].data[1]);
        w16(out, anim->keyframes[i].data[2]);
    }
}

void model64_write_anims(model64_data_t *model, FILE *out, FILE *anim_out)
{
    if(!anim_out) {
        anim_out = out;
    }
    walign(out, 4);
    placeholder_set(out, "anims");
    for(uint32_t i=0; i<model->num_anims; i++) {
        w32_placeholderf(out, "anim%d_name", i);
        wf32approx(out, model->anims[i].pos_min, RSP_PRECISION);
        wf32approx(out, model->anims[i].pos_max, RSP_PRECISION);
        wf32approx(out, model->anims[i].scale_min, RSP_PRECISION);
        wf32approx(out, model->anims[i].scale_max, RSP_PRECISION);
        wf32(out, model->anims[i].duration);
        w32(out, model->anims[i].num_keyframes);
        w32_placeholderf(out, "anim%d_keyframes", i);
        w32(out, model->anims[i].num_tracks);
        w32_placeholderf(out, "anim%d_tracks", i);
    }
    for(uint32_t i=0; i<model->num_anims; i++) {
        placeholder_set(out, "anim%d_tracks", i);
        for(uint32_t j=0; j<model->anims[i].num_tracks; j++) {
            w16(out, model->anims[i].tracks[j]);
        }
    }
    for(uint32_t i=0; i<model->num_anims; i++) {
        char *anim_name = model->anims[i].name;
        if(anim_name) {
            placeholder_set(out, "anim%d_name", i);
            fwrite(anim_name, strlen(anim_name)+1, 1, out);
        }
    }
    for(uint32_t i=0; i<model->num_anims; i++) {
        walign(anim_out, 4);
        placeholder_set_offset(out, ftell(anim_out), "anim%d_data", i);
        model64_write_anim_data(&model->anims[i], anim_out);
    }
}

void model64_write(model64_data_t *model, FILE *out, FILE *anim_out)
{
    model64_write_header(model, out);
    model64_write_meshes(model, out);
    model64_write_nodes(model, out);
    model64_write_skins(model, out);
    model64_write_anims(model, out, anim_out);
    placeholder_clear();
}

int convert_attribute_data(cgltf_accessor *accessor, attribute_t *attr, component_convert_func_t convert_func)
{
    size_t num_components = cgltf_num_components(accessor->type);
    size_t num_values = num_components * accessor->count;
    float *temp_buffer = malloc(sizeof(float) * num_values);

    // Convert all data to floats (because cgltf provides this very convenient function)
    // TODO: More sophisticated conversion that doesn't always use floats as intermediate values
    //       Might not be worth it since the majority of tools will probably only export floats anyway?
    if (cgltf_accessor_unpack_floats(accessor, temp_buffer, num_values) == 0) {
        fprintf(stderr, "Error: failed reading attribute data\n");
        free(temp_buffer);
        return 1;
    }

    // Allocate storage for converted values
    uint32_t component_size = get_type_size(attr->type);
    attr->pointer = calloc(num_values, component_size);
    attr->stride = num_components * component_size;

    // Convert floats to the target format
    for (size_t i = 0; i < accessor->count; i++)
    {
        uint8_t *dst = (uint8_t*)attr->pointer + num_components * component_size * i;
        float *src = &temp_buffer[i * num_components];
        convert_func(dst, src, num_components);
    }

    free(temp_buffer);
    return 0;
}

void convert_position(int16_t *dst, float *value, size_t size)
{
    for (size_t i = 0; i < size; i++) dst[i] = value[i] * (1<<VERTEX_PRECISION);
}

void convert_color(uint8_t *dst, float *value, size_t size)
{
    for (size_t i = 0; i < size; i++) {
        // Pre-gamma-correct vertex colors (excluding alpha)
        float v = i < 3 ? powf(value[i], 1.0f/2.2f) : value[i];
        dst[i] = v * 0xFF;
    }
}

void convert_texcoord(int16_t *dst, float *value, size_t size)
{
    for (size_t i = 0; i < size; i++) dst[i] = value[i] * (1<<TEXCOORD_PRECISION);
}

void convert_normal(int8_t *dst, float *value, size_t size)
{
    for (size_t i = 0; i < size; i++) dst[i] = value[i] * 0x7F;
}

void convert_mtx_index(uint8_t *dst, float *value, size_t size)
{
    for (size_t i = 0; i < size; i++) dst[i] = value[i];
}

void convert_weights(float *dst, float *value, size_t size)
{
    for (size_t i = 0; i < size; i++) dst[i] = value[i];
}

void convert_index_u8(uint8_t *dst, cgltf_uint *src, size_t count)
{
    for (size_t i = 0; i < count; i++) dst[i] = src[i];
}

void convert_index_u16(uint16_t *dst, cgltf_uint *src, size_t count)
{
    for (size_t i = 0; i < count; i++) dst[i] = src[i];
}

void convert_index_u32(uint32_t *dst, cgltf_uint *src, size_t count)
{
    for (size_t i = 0; i < count; i++) dst[i] = src[i];
}

int is_rigid_skinned(attribute_t *weight_attr, uint32_t num_vertices)
{
    if(!weight_attr->pointer || weight_attr->size == 0)
    {
        return 1;
    }
    float *data = weight_attr->pointer;
    for(uint32_t i=0; i<num_vertices; i++)
    {
        float *buffer = &data[i*weight_attr->size];
        uint32_t num_used_weights = 0;
        for(uint32_t j=0; j<weight_attr->size; j++)
        {
            if(buffer[j] != 0)
            {
                num_used_weights++;
            }
        }
        if(num_used_weights > 1)
        {
            return 0;
        }
    }
    return 1;
}

void simplify_mtx_index_buffer(attribute_t *mtx_index_attr, attribute_t *weight_attr, uint32_t num_vertices)
{
    if(!mtx_index_attr->pointer || mtx_index_attr->size == 0)
    {
        return;
    }
    uint8_t *new_buffer = calloc(num_vertices, 1);
    uint8_t *old_buffer = mtx_index_attr->pointer;
    float *weight_buffer = weight_attr->pointer;
    for(uint32_t i=0; i<num_vertices; i++)
    {
        uint32_t max_weight_idx = 0;
        float *weights = &weight_buffer[i*weight_attr->size];
        for(uint32_t i=0; i<weight_attr->size; i++)
        {
            if(weights[i] > weights[max_weight_idx])
            {
                max_weight_idx = i;
            }
        }
        new_buffer[i] = old_buffer[(i*mtx_index_attr->size)+max_weight_idx];
    }
    free(mtx_index_attr->pointer);
    mtx_index_attr->pointer = new_buffer;
    mtx_index_attr->size = 1;
}

int convert_primitive(cgltf_primitive *in_primitive, primitive_t *out_primitive)
{
    // Matches the values of GL_TRIANGLES, GL_TRIANGLE_STRIPS etc. exactly so just copy it over
    out_primitive->mode = in_primitive->type;

    // TODO: Perhaps make these configurable or automatically optimize them?
    out_primitive->vertex_precision = VERTEX_PRECISION;
    out_primitive->texcoord_precision = TEXCOORD_PRECISION;

    static const uint32_t attr_types[] = {
        GL_HALF_FIXED_N64,
        GL_UNSIGNED_BYTE,
        GL_HALF_FIXED_N64,
        GL_BYTE,
        GL_UNSIGNED_BYTE,
    };

    static const component_convert_func_t attr_convert_funcs[] = {
        (component_convert_func_t)convert_position,
        (component_convert_func_t)convert_color,
        (component_convert_func_t)convert_texcoord,
        (component_convert_func_t)convert_normal,
        (component_convert_func_t)convert_mtx_index
    };
    
    attribute_t weight_attr = {};
    attribute_t *attrs[] = {
        &out_primitive->position,
        &out_primitive->color,
        &out_primitive->texcoord,
        &out_primitive->normal,
        &out_primitive->mtx_index,
    };

    cgltf_attribute *attr_map[ATTRIBUTE_COUNT] = {NULL};
    cgltf_attribute *gltf_weight_attr = NULL;
    
    // Search for attributes that we need
    for (size_t i = 0; i < in_primitive->attributes_count; i++)
    {
        cgltf_attribute *attr = &in_primitive->attributes[i];

        switch (attr->type) {
        case cgltf_attribute_type_position:
            attr_map[0] = attr;
            break;
        case cgltf_attribute_type_color:
            attr_map[1] = attr;
            break;
        case cgltf_attribute_type_texcoord:
            attr_map[2] = attr;
            break;
        case cgltf_attribute_type_normal:
            attr_map[3] = attr;
            break;
        case cgltf_attribute_type_joints:
            attr_map[4] = attr;
            break;
            
        case cgltf_attribute_type_weights:
            gltf_weight_attr = attr;
            break;
            
        default:
            continue;
        }
    }

    if (attr_map[0] == NULL || attr_map[0]->data->count <= 0) {
        fprintf(stderr, "Error: primitive contains no vertices\n");
        return 1;
    }

    out_primitive->num_vertices = attr_map[0]->data->count;

    uint32_t stride = 0;

    // Convert vertex data
    for (size_t i = 0; i < ATTRIBUTE_COUNT; i++)
    {
        if (attr_map[i] == NULL) continue;
        attrs[i]->size = cgltf_num_components(attr_map[i]->data->type);
        
        if (attrs[i]->size == 0) continue;
        attrs[i]->type = attr_types[i];

        if (convert_attribute_data(attr_map[i]->data, attrs[i], attr_convert_funcs[i]) != 0) {
            fprintf(stderr, "Error: failed converting data of attribute %d\n", attr_map[i]->index);
            return 1;
        }

        stride += attrs[i]->stride;
    }

    for (size_t i = 0; i < ATTRIBUTE_COUNT; i++)
    {
        if (attrs[i]->size == 0) continue;
        attrs[i]->stride = stride;
    }
    if(gltf_weight_attr)
    {
        weight_attr.size = cgltf_num_components(gltf_weight_attr->data->type);
        
        if (weight_attr.size != 0)
        {
            weight_attr.type = GL_FLOAT;

            if (convert_attribute_data(gltf_weight_attr->data, &weight_attr, (component_convert_func_t)convert_weights) != 0) {
                fprintf(stderr, "Error: failed converting data of attribute %d\n", gltf_weight_attr->index);
                return 1;
            }
        }
        
    }
    
    if(!is_rigid_skinned(&weight_attr, out_primitive->num_vertices))
    {
        fprintf(stderr, "Error: Model is not rigidly skinned\n");
        free(weight_attr.pointer);
        return 1;
    }
    else
    {
        uint32_t mtxindex_orig_size = attrs[4]->size;
        simplify_mtx_index_buffer(attrs[4], &weight_attr, out_primitive->num_vertices);
        if(attrs[4]->pointer && attrs[4]->size > 0)
        {
            for(int i=0; i<ATTRIBUTE_COUNT; i++) {
                attrs[i]->stride -= mtxindex_orig_size-1;
            }
        }
    }

    // Convert index data if present
    if (in_primitive->indices != NULL) {
        cgltf_accessor *in_indices = in_primitive->indices;
        out_primitive->num_indices = in_indices->count;

        // Determine index type
        // TODO: Automatically detect if the type could be made smaller based on the actual index values
        size_t index_size;
        index_convert_func_t convert_func;
        switch (in_indices->component_type) {
        case cgltf_component_type_r_8u:
            index_size = sizeof(uint8_t);
            out_primitive->index_type = GL_UNSIGNED_BYTE;
            convert_func = (index_convert_func_t)convert_index_u8;
            break;
        case cgltf_component_type_r_16u:
            index_size = sizeof(uint16_t);
            out_primitive->index_type = GL_UNSIGNED_SHORT;
            convert_func = (index_convert_func_t)convert_index_u16;
            break;
        case cgltf_component_type_r_32u:
            index_size = sizeof(uint32_t);
            out_primitive->index_type = GL_UNSIGNED_INT;
            convert_func = (index_convert_func_t)convert_index_u32;
            break;
        default:
            abort();
        }

        // Allocate memory for index data
        out_primitive->indices = calloc(index_size, out_primitive->num_indices);

        // Read from cgltf
        // TODO: Directly copy them over instead? Maybe it's fine like this since it's lossless
        cgltf_uint *temp_indices = malloc(sizeof(cgltf_uint) * in_indices->count);
        if (cgltf_accessor_unpack_indices(in_indices, temp_indices, in_indices->count) == 0) {
            fprintf(stderr, "Error: failed reading index data\n");
            free(temp_indices);
            free(weight_attr.pointer);
            return 1;
        }

        // Convert indices
        convert_func(out_primitive->indices, temp_indices, in_indices->count);

        free(temp_indices);
    }
    free(weight_attr.pointer);
    return 0;
}

void make_node_idx_list(cgltf_data *data, cgltf_node **node_list, cgltf_size num_nodes, uint32_t **idx_list)
{
    uint32_t *list = calloc(num_nodes, sizeof(uint32_t));
    for(size_t i=0; i<num_nodes; i++) {
        list[i] = cgltf_node_index(data, node_list[i]);
    }
    *idx_list = list;
}

int convert_mesh(cgltf_mesh *in_mesh, mesh_t *out_mesh)
{
    // Convert primitives
    out_mesh->num_primitives = in_mesh->primitives_count;
    out_mesh->primitives = calloc(in_mesh->primitives_count, sizeof(primitive_t));
    for (size_t i = 0; i < in_mesh->primitives_count; i++)
    {
        if (flag_verbose) {
            printf("Converting primitive %zd\n", i);
        }

        if (convert_primitive(&in_mesh->primitives[i], &out_mesh->primitives[i]) != 0) {
            fprintf(stderr, "Error: failed converting primitive %zd\n", i);
            return 1;
        }
    }

    return 0;
}

void convert_node(cgltf_data *data, model64_data_t *model_data, cgltf_node *in_node, model64_node_t *out_node)
{
    if(in_node->name && in_node->name[0] != '\0') {
        out_node->name = strdup(in_node->name);
    }
    if(in_node->mesh) {
        out_node->mesh = &model_data->meshes[cgltf_mesh_index(data, in_node->mesh)];
    }
    if(in_node->skin) {
        out_node->skin = &model_data->skins[cgltf_skin_index(data, in_node->skin)];
    }
    if(in_node->parent) {
        out_node->parent = cgltf_node_index(data, in_node->parent);
    } else {
        out_node->parent = model_data->num_nodes;
    }
    out_node->num_children = in_node->children_count;
    if(in_node->children_count > 0) {
        make_node_idx_list(data, in_node->children, in_node->children_count, &out_node->children);
    }
    //Copy translation
    out_node->transform.pos[0] = in_node->translation[0];
    out_node->transform.pos[1] = in_node->translation[1];
    out_node->transform.pos[2] = in_node->translation[2];
    //Copy rotation
    out_node->transform.rot[0] = in_node->rotation[0];
    out_node->transform.rot[1] = in_node->rotation[1];
    out_node->transform.rot[2] = in_node->rotation[2];
    out_node->transform.rot[3] = in_node->rotation[3];
    //Copy scale
    out_node->transform.scale[0] = in_node->scale[0];
    out_node->transform.scale[1] = in_node->scale[1];
    out_node->transform.scale[2] = in_node->scale[2];
    //Set local transform
    cgltf_node_transform_local(in_node, out_node->transform.mtx);
}

void convert_root_node(cgltf_scene *scene, cgltf_data *data, model64_data_t *model)
{
    if(scene->nodes_count > 1) {
        //Generate a node for grouping the scene
        model->root_node = data->nodes_count;
        model->nodes[model->root_node].parent = model->num_nodes;
        model->nodes[model->root_node].num_children = scene->nodes_count;
        model->nodes[model->root_node].children = calloc(scene->nodes_count, sizeof(uint32_t));
        //Initialize rotation to identity quaternion
        model->nodes[model->root_node].transform.rot[3] = 1.0f;
        //Initialize scale to default
        model->nodes[model->root_node].transform.scale[0] = 1.0f;
        model->nodes[model->root_node].transform.scale[1] = 1.0f;
        model->nodes[model->root_node].transform.scale[2] = 1.0f;
        //Initialize local matrix to identity
        model->nodes[model->root_node].transform.mtx[0] = 1.0f;
        model->nodes[model->root_node].transform.mtx[5] = 1.0f;
        model->nodes[model->root_node].transform.mtx[10] = 1.0f;
        model->nodes[model->root_node].transform.mtx[15] = 1.0f;
        make_node_idx_list(data, scene->nodes, scene->nodes_count, &model->nodes[model->root_node].children);
        //Reassign parent nodes of scene nodes to generated node
        for(uint32_t i=0; i<scene->nodes_count; i++) {
            model->nodes[cgltf_node_index(data, scene->nodes[i])].parent = model->root_node;
        }
    } else {
        model->root_node = cgltf_node_index(data, scene->nodes[0]);
    }
}

int convert_skin(cgltf_data *data, cgltf_skin *in_skin, model64_skin_t *out_skin)
{
    if(in_skin->joints_count > 24) {
        if (in_skin->name != NULL) {
            fprintf(stderr, "Error: Found %zd joints in skin %s.\n", in_skin->joints_count, in_skin->name);
        } else {
            fprintf(stderr, "Error: Found %zd joints in skin %zd.\n", in_skin->joints_count, cgltf_skin_index(data, in_skin));
        }
        fprintf(stderr, "Error: A maximum of 24 joints are allowed in a skin.\n");
        return 1;
    }
    out_skin->num_joints = in_skin->joints_count;
    out_skin->joints = calloc(in_skin->joints_count, sizeof(model64_joint_t));
    cgltf_accessor *ibm_accessor = in_skin->inverse_bind_matrices;
    float *ibm_buffer = NULL;
    if(ibm_accessor) {
        size_t num_components = cgltf_num_components(ibm_accessor->type);
        size_t num_values = num_components * ibm_accessor->count;
        ibm_buffer = malloc(sizeof(float) * num_values);

        // Convert all data to floats (because cgltf provides this very convenient function)
        // TODO: More sophisticated conversion that doesn't always use floats as intermediate values
        //       Might not be worth it since the majority of tools will probably only export floats anyway?
        if (cgltf_accessor_unpack_floats(ibm_accessor, ibm_buffer, num_values) == 0) {
            fprintf(stderr, "Error: failed reading inverse bind matrices.\n");
            free(ibm_buffer);
            return 1;
        }
    }
    
    for(uint32_t i=0; i<out_skin->num_joints; i++) {
        out_skin->joints[i].node_idx = cgltf_node_index(data, in_skin->joints[i]);
        if(ibm_buffer) {
            memcpy(out_skin->joints[i].inverse_bind_mtx, &ibm_buffer[i*16], sizeof(float)*16);
        } else {
            out_skin->joints[i].inverse_bind_mtx[0] = 1.0f;
            out_skin->joints[i].inverse_bind_mtx[5] = 1.0f;
            out_skin->joints[i].inverse_bind_mtx[10] = 1.0f;
            out_skin->joints[i].inverse_bind_mtx[15] = 1.0f;
        }
    }
    if(ibm_buffer) {
        free(ibm_buffer);
    }
    return 0;
}

void normalize_vector(float *vec, size_t num_elements)
{
    float mag2 = 0.0f;
    for(size_t i=0; i<num_elements; i++) {
        mag2 += vec[i]*vec[i];
    }
    float scale = 1.0f/sqrtf(mag2);
    for(size_t i=0; i<num_elements; i++) {
        vec[i] *= scale;
    }
}

void lerp_vector(float *out, float *in1, float *in2, size_t num_elements, float time)
{
    for(size_t i=0; i<num_elements; i++) {
        out[i] = ((1-time)*in1[i])+(time*in2[i]);
    }
}

void lerp_quat(float *out, float *in1, float *in2, float time)
{
    float dot = (in1[0]*in2[0])+(in1[1]*in2[1])+(in1[2]*in2[2])+(in1[3]*in2[3]);
    float out_scale  = (dot >= 0) ? 1.0f : -1.0f;
    for(size_t i=0; i<4; i++) {
        out[i] = ((1-time)*in1[i])+(out_scale*time*in2[i]);
    }
    normalize_vector(out, 4);
}

void slerp_vector(float *out, float *in1, float *in2, float time)
{
    float cosTheta = (in1[0]*in2[0])+(in1[1]*in2[1])+(in1[2]*in2[2])+(in1[3]*in2[3]);
    if(fabs(cosTheta) >= 1.0f) {
        memcpy(out, in1, 4*sizeof(float));
        return;
    }
    float alpha = acosf(fabsf(cosTheta));
    float sign = 1;
    if(cosTheta < 0) {
        sign = -1;
    }
    if(sqrtf(1-(cosTheta*cosTheta)) < 0.001f) {
        lerp_vector(out, in1, in2, 4, time);
        return;
    }
    for(int i=0; i<4; i++) {
        float outvk = (sinf(alpha*(1-time))/sinf(alpha))*in1[i];
        float outvk_next = sign*(sinf(alpha*time)/sinf(alpha))*in2[i];
        out[i] = outvk+outvk_next;
    }
}

void spline_interpolate_vector(float *out, float *in1, float *in2, float *in_tangent, float *out_tangent, size_t num_elements, float time, float duration)
{
    float t2 = time*time;
    float t3 = t2*time;
    for(size_t i=0; i<num_elements; i++) {
        float term1, term2, term3, term4;
        term1 = ((2*t3)-(3*t2)+1)*in1[i];
        term2 = duration*(t3-(2*t2)+time)*out_tangent[i];
        term3 = ((-2*t3)+(3*t2))*in2[i];
        term4 = duration*(t3-t2)*in_tangent[i];
        out[i] = term1+term2+term3+term4;
    }
}

int read_anim_channel(cgltf_data *data, cgltf_animation_channel *in_channel, gltf_anim_channel_t *out_channel)
{
    cgltf_accessor *time_accessor = in_channel->sampler->input;
    cgltf_accessor *output_accessor = in_channel->sampler->output;
    size_t num_values = time_accessor->count;
    out_channel->num_keyframes = time_accessor->count;
    out_channel->time = calloc(time_accessor->count, sizeof(float));
    if(cgltf_accessor_unpack_floats(time_accessor, out_channel->time, time_accessor->count) == 0) {
        fprintf(stderr, "Error: failed reading channel time accessor.\n");
        return 1;
    }
    out_channel->interpolation = in_channel->sampler->interpolation;
    out_channel->target_path = in_channel->target_path;
    out_channel->node_index = cgltf_node_index(data, in_channel->target_node);
    out_channel->out_num_components = cgltf_num_components(output_accessor->type);
    if(out_channel->out_num_components != 4 && out_channel->target_path == cgltf_animation_path_type_rotation) {
        fprintf(stderr, "Error: Rotation paths must be made of 4-component vectors.\n");
        return 1;
    }
    num_values *= cgltf_num_components(output_accessor->type);
    out_channel->out_count = 1;
    if(out_channel->interpolation == cgltf_interpolation_type_cubic_spline) {
        out_channel->out_count = 3;
        num_values *= 3;
    }
    out_channel->output = calloc(num_values, sizeof(float));
    if(cgltf_accessor_unpack_floats(output_accessor, out_channel->output, num_values) == 0) {
        fprintf(stderr, "Error: failed reading channel output accessor.\n");
        return 1;
    }
    out_channel->output_min[0] = FLT_MAX;
    out_channel->output_min[1] = FLT_MAX;
    out_channel->output_min[2] = FLT_MAX;
    out_channel->output_min[3] = FLT_MAX;
    out_channel->output_max[0] = -FLT_MAX;
    out_channel->output_max[1] = -FLT_MAX;
    out_channel->output_max[2] = -FLT_MAX;
    out_channel->output_max[3] = -FLT_MAX;
    size_t channel_pitch = out_channel->out_num_components;
    size_t out_read_offset;
    if(out_channel->interpolation == cgltf_interpolation_type_cubic_spline) {
        out_read_offset = out_channel->out_num_components;
        channel_pitch *= 3;
    } else {
        out_read_offset = 0;
    }
    for(size_t i=0; i<out_channel->num_keyframes; i++) {
        for(size_t j=0; j<out_channel->out_num_components; j++) {
            if(out_channel->output_min[j] >= out_channel->output[(i*channel_pitch)+j+out_read_offset]) {
                out_channel->output_min[j] = out_channel->output[(i*channel_pitch)+j+out_read_offset];
            }
            if(out_channel->output_max[j] < out_channel->output[(i*channel_pitch)+j+out_read_offset]) {
                out_channel->output_max[j] = out_channel->output[(i*channel_pitch)+j+out_read_offset];
            }
        }
    }
    switch(out_channel->target_path) {
        case cgltf_animation_path_type_translation:
            out_channel->max_error = 0.001f;
            break;
            
        case cgltf_animation_path_type_rotation:
            out_channel->max_error = 0.00001f;
            break;
            
        case cgltf_animation_path_type_scale:
            out_channel->max_error = 0.001f;
            break;
            
        default:
            out_channel->max_error = 0;
            break;
    }
    return 0;
}

bool gltf_channel_can_remove(cgltf_data *gltf_data, gltf_anim_channel_t *channel)
{
    cgltf_node *node = &gltf_data->nodes[channel->node_index];
    float *node_xform = NULL;
    switch(channel->target_path) {
        case cgltf_animation_path_type_translation:
            node_xform = node->translation;
            break;
            
        case cgltf_animation_path_type_rotation:
            node_xform = node->rotation;
            break;
            
        case cgltf_animation_path_type_scale:
            node_xform = node->scale;
            break;
            
        default:
            node_xform = NULL;
            break;
    }
    if(!node_xform) {
        return true;
    }
    size_t channel_pitch = channel->out_num_components*channel->out_count;
    size_t channel_offset = 0;
    if(channel->interpolation == cgltf_interpolation_type_cubic_spline) {
        channel_offset = channel->out_num_components;
    }
    for(size_t i=0; i<channel->num_keyframes; i++) {
        float *data = &channel->output[(i*channel_pitch)+channel_offset];
        for(size_t j=0; j<channel->out_num_components; j++) {
            if(fabsf(data[j]-node_xform[j]) > 0.5f*RSP_PRECISION) {
                return false;
            }
        }
        
    }
    return true;
}

void sample_anim_channel(gltf_anim_channel_t *channel, float time, float *out)
{
    size_t src_pitch = channel->out_num_components*channel->out_count;
    size_t num_components = channel->out_num_components;
    if(time <= channel->time[0]) {
        float *src = channel->output;
        if(channel->interpolation == cgltf_interpolation_type_cubic_spline) {
            src += num_components;
        }
        memcpy(out, src, num_components*sizeof(float));
        return;
    }
    if(time >= channel->time[channel->num_keyframes-1]) {
        float *src = &channel->output[src_pitch*(channel->num_keyframes-1)];
        if(channel->interpolation == cgltf_interpolation_type_cubic_spline) {
            src += num_components;
        }
        memcpy(out, src, num_components*sizeof(float));
        return;
    }
    for(size_t i=0; i<channel->num_keyframes-1; i++) {
        if(time >= channel->time[i] && time <= channel->time[i+1]) {
            float *curr = &channel->output[src_pitch*i];
            float *next = &channel->output[src_pitch*(i+1)];
            float duration = channel->time[i+1]-channel->time[i];
            float time_factor = (time-channel->time[i])/duration;
            switch(channel->interpolation) {
                case cgltf_interpolation_type_linear:
                    if(channel->target_path == cgltf_animation_path_type_rotation) {
                        slerp_vector(out, curr, next, time_factor);
                    } else {
                        lerp_vector(out, curr, next, num_components, time_factor);
                    }
                    break;
                    
                case cgltf_interpolation_type_cubic_spline:
                    spline_interpolate_vector(out, curr, next, &curr[2*num_components], next, num_components, time, duration);
                    if(channel->target_path == cgltf_animation_path_type_rotation) {
                        normalize_vector(out, num_components);
                    }
                    break;
                    
                case cgltf_interpolation_type_step:
                default:
                    memcpy(out, curr, num_components*sizeof(float));
                    break;
            }
        }
    }
}

void add_anim_sample(gltf_keyframe_samples_t *samples, float time, float *data, float num_components)
{
    samples->num_keyframes++;
    samples->keyframes = realloc(samples->keyframes, sizeof(gltf_keyframe_t)*samples->num_keyframes);
    memcpy(&samples->keyframes[samples->num_keyframes-1].data, data, num_components*sizeof(float)); 
    samples->keyframes[samples->num_keyframes-1].time = time;
}

void remove_anim_sample(gltf_keyframe_samples_t *samples, size_t index)
{
    if(index >= samples->num_keyframes-1) {
        samples->num_keyframes--;
        return;
    }
    memmove(&samples->keyframes[index], &samples->keyframes[index+1], (samples->num_keyframes-index-1)*sizeof(gltf_keyframe_t)); 
    samples->num_keyframes--;
}

float catmull_calc(float p1, float p2, float p3, float p4, float t)
{
    float a = (-1*p1  +3*p2 -3*p3 + 1*p4) * t*t*t;
    float b = ( 2*p1  -5*p2 +4*p3 - 1*p4) * t*t;
    float c = (  -p1        +  p3)        * t;
    float d = 2*p2;
    return 0.5f * (a+b+c+d);
}

void catmull_calc_vec(float *p1, float *p2, float *p3, float *p4, float *out, float t, int num_values)
{
    for(int i=0; i<num_values; i++) {
        out[i] = catmull_calc(p1[i], p2[i], p3[i], p4[i], t);
    }
}

int get_sample_index(gltf_anim_channel_t *channel, int raw_index)
{
    if(raw_index < 0) {
        return 0;
    }
    if(raw_index >= channel->samples.num_keyframes) {
        return channel->samples.num_keyframes-1;
    }
    return raw_index;
}

void approx_removed_keyframe(gltf_anim_channel_t *channel, float *out, int keyframe)
{
    gltf_keyframe_t *frame1 = &channel->samples.keyframes[get_sample_index(channel, keyframe-2)];
    gltf_keyframe_t *frame2 = &channel->samples.keyframes[get_sample_index(channel, keyframe-1)];
    gltf_keyframe_t *frame3 = &channel->samples.keyframes[get_sample_index(channel, keyframe+1)];
    gltf_keyframe_t *frame4  = &channel->samples.keyframes[get_sample_index(channel, keyframe+2)];
    gltf_keyframe_t *frame_removed = &channel->samples.keyframes[get_sample_index(channel, keyframe)];
    float frame_dt = frame3->time-frame2->time;
    float weight = 0;
    if(frame_dt != 0) {
        weight = (frame_removed->time-frame2->time)/frame_dt;
    }
    if(channel->target_path == cgltf_animation_path_type_rotation) {
        lerp_quat(out, frame2->data, frame3->data, weight);
    } else {
        catmull_calc_vec(frame1->data, frame2->data, frame3->data, frame4->data, out, weight, channel->out_num_components);
    }
}

float calc_min_midpoint_error(gltf_anim_channel_t *channel, int *removed_point)
{
    float sample[4] = {0};
    float approx_sample[4] = {0};
    float min_error = FLT_MAX;
    for(size_t i=1; i<channel->samples.num_keyframes-1; i++) {
        memcpy(sample, channel->samples.keyframes[i].data, channel->out_num_components*sizeof(float));
        approx_removed_keyframe(channel, approx_sample, i);
        float mse_error  = 0.0f;
        for(int j=0; j<channel->out_num_components; j++) {
            float error = (sample[j]-approx_sample[j])*(sample[j]-approx_sample[j]);
            mse_error += error;
        }
        mse_error /= channel->out_num_components;
        if(mse_error < min_error) {
            min_error = mse_error;
            *removed_point = i;
        }
    }
    if(min_error == FLT_MAX) {
        *removed_point = -1;
    }
    return min_error;
}

void make_anim_channel_samples(gltf_anim_channel_t *channel, float duration)
{
    float sample[4] = {0};
    int removed_point;
    size_t num_components = channel->out_num_components;
    for(size_t i=0; i<(size_t)floorf(duration*flag_anim_fps); i++) {
        float time = ((float)i)/flag_anim_fps;
        sample_anim_channel(channel, time, sample);
        add_anim_sample(&channel->samples, time, sample, num_components);
    }
    if(fmodf(duration, 1.0f/flag_anim_fps) != 0) {
        sample_anim_channel(channel, duration, sample);
        add_anim_sample(&channel->samples, duration, sample, num_components);
    }
    while(calc_min_midpoint_error(channel, &removed_point) < channel->max_error && removed_point != -1) {
        if(flag_verbose) {
            printf("Removing animation frame %zd\n", (size_t)(channel->samples.keyframes[removed_point].time*flag_anim_fps));
        }
        remove_anim_sample(&channel->samples, removed_point);
    }
    for(size_t i=0; i<channel->samples.num_keyframes-2; i++) {
        channel->samples.keyframes[i+2].time_req = channel->samples.keyframes[i].time;
    }
    channel->samples.keyframes[0].time_req = 0;
    channel->samples.keyframes[1].time_req = 0;
}

void delete_gltf_anim_channel(gltf_anim_channel_t *channel)
{
    if(channel->time) {
        free(channel->time);
    }
    if(channel->output) {
        free(channel->output);
    }
    if(channel->samples.keyframes) {
        free(channel->samples.keyframes);
    }
}

void delete_gltf_anim_channel_array(gltf_anim_channel_t *channels, size_t num_channels)
{
    for(size_t i=0; i<num_channels; i++) {
        delete_gltf_anim_channel(&channels[i]);
    }
    free(channels);
}

bool anim_build_tracks(cgltf_data *data, gltf_anim_channel_t *channels, size_t num_channels, model64_anim_t *out_anim)
{
    for(size_t i=0; i<num_channels; i++) {
        if(!gltf_channel_can_remove(data, &channels[i])) {
            out_anim->tracks = realloc(out_anim->tracks, sizeof(uint16_t)*(out_anim->num_tracks+1));
            uint32_t component;
            switch(channels[i].target_path) {
                case cgltf_animation_path_type_translation:
                    component = ANIM_COMPONENT_POS;
                    break;
                    
                case cgltf_animation_path_type_rotation:
                    component = ANIM_COMPONENT_ROT;
                    break;
                    
                case cgltf_animation_path_type_scale:
                    component = ANIM_COMPONENT_SCALE;
                    break;
                    
                default:
                    fprintf(stderr, "Error: invalid animation channel target path %d\n", channels[i].target_path);
                    return false;
            }
            out_anim->tracks[out_anim->num_tracks++] = (component << 14)|channels[i].node_index;
        }
    }
    return true;
}

void calc_normalized_u16(uint16_t *out, float *in, size_t count, float min, float max)
{
    for(size_t i=0; i<count; i++) {
        if(fabsf(max-min) > 0.5f*RSP_PRECISION) {
            out[i] = ((in[i]-min)*(65535.0f/(max-min)))+0.5f;
        } else {
            out[i] = 0x7FFF;
        }
    }
}

void quantize_quaternion(uint16_t *out, float *in)
{
    float max_axis_value = -1.0f;
    int max_axis = 0;
    int max_axis_sign = -1;
    float stored_axes[3];
    uint16_t quantized_axes[3];
    for(size_t i=0; i<4; i++) {
        float input = in[i];
        float abs_input = fabsf(input);
        
        if(abs_input > max_axis_value) {
            max_axis_value = abs_input;
            if(input < 0) {
                max_axis_sign = 1;
            } else {
                max_axis_sign = 0;
            }
            max_axis = i;
        }
    }
    size_t axis_num = 0;
    for(size_t i=0; i<4; i++) {
        if(i != max_axis) {
            stored_axes[axis_num++] = in[i];
        }
    }
    for(size_t i=0; i<3; i++) {
        quantized_axes[i] = ((stored_axes[i]+0.70710678f)*23169.767f)+0.5f;
        quantized_axes[i] &= 0x7FFF;
    }
    out[0] = (max_axis_sign << 15)|(max_axis << 13)|(quantized_axes[0] >> 2);
    out[1] = (quantized_axes[0] << 14)|(quantized_axes[1] >> 1);
    out[2] = (quantized_axes[1] << 15)|quantized_axes[2];
}

void add_anim_keyframe(model64_anim_t *anim, ordered_keyframe_array_t *dst, gltf_anim_channel_t *src_channel, size_t index, size_t track)
{
    dst->count++;
    dst->data = realloc(dst->data, dst->count*sizeof(ordered_keyframe_t));
    gltf_keyframe_t *keyframe = &src_channel->samples.keyframes[index];
    ordered_keyframe_t *out_keyframe = &dst->data[dst->count-1];
    out_keyframe->keyframe.time = keyframe->time;
    out_keyframe->keyframe.time_req = keyframe->time_req;
    out_keyframe->keyframe.track = track;
    switch(src_channel->target_path) {
        case cgltf_animation_path_type_translation:
            calc_normalized_u16(out_keyframe->keyframe.data, keyframe->data, 3, anim->pos_min, anim->pos_max);
            break;
            
        case cgltf_animation_path_type_rotation:
            quantize_quaternion(out_keyframe->keyframe.data, keyframe->data);
            break;
            
        case cgltf_animation_path_type_scale:
            calc_normalized_u16(out_keyframe->keyframe.data, keyframe->data, 3, anim->scale_min, anim->scale_max);
            break;
            
        default:
            out_keyframe->keyframe.data[0] = 0x8000;
            out_keyframe->keyframe.data[1] = 0x8000;
            out_keyframe->keyframe.data[2] = 0x8000;
            break;
    }
    out_keyframe->orig_index = dst->count-1;
}

int compare_anim_keyframe(const void *a, const void *b)
{
    ordered_keyframe_t *keyframe_a = (ordered_keyframe_t *)a;
    ordered_keyframe_t *keyframe_b = (ordered_keyframe_t *)b;
    if(keyframe_a->keyframe.time_req < keyframe_b->keyframe.time_req) {
        return -1;
    } else if(keyframe_a->keyframe.time_req > keyframe_b->keyframe.time_req) {
        return 1;
    } else {
        int track_diff = keyframe_a->keyframe.track-keyframe_b->keyframe.track;
        if(track_diff != 0) {
            return track_diff;
        }
        return keyframe_a->orig_index-keyframe_b->orig_index;
    }
}

void sort_anim_keyframes(model64_anim_t *anim, ordered_keyframe_array_t *keyframes)
{
    qsort(keyframes->data, keyframes->count, sizeof(ordered_keyframe_t), compare_anim_keyframe);
    anim->keyframes = calloc(keyframes->count, sizeof(model64_keyframe_t));
    anim->num_keyframes = keyframes->count;
    for(size_t i=0; i<keyframes->count; i++) {
        anim->keyframes[i] = keyframes->data[i].keyframe;
    }
}

void anim_build_keyframes(cgltf_data *data, gltf_anim_channel_t *channels, size_t num_channels, model64_anim_t *out_anim)
{
    uint32_t num_tracks = 0;
    ordered_keyframe_array_t keyframes = {0};
    for(size_t i=0; i<num_channels; i++) {
        if(!gltf_channel_can_remove(data, &channels[i])) {
            add_anim_keyframe(out_anim, &keyframes, &channels[i], 0, num_tracks);
            for(size_t j=0; j<channels[i].samples.num_keyframes; j++) {
                add_anim_keyframe(out_anim, &keyframes, &channels[i], j, num_tracks);
            }
            add_anim_keyframe(out_anim, &keyframes, &channels[i], channels[i].samples.num_keyframes-1, num_tracks);
            num_tracks++;
        }
    }
    sort_anim_keyframes(out_anim, &keyframes);
}

int convert_animation(cgltf_data *data, cgltf_animation *in_anim, model64_anim_t *out_anim)
{
    gltf_anim_channel_t *channels = calloc(in_anim->channels_count, sizeof(gltf_anim_channel_t));
    float max_time = 0;
    if(in_anim->name && in_anim->name[0] != '\0') {
        out_anim->name = strdup(in_anim->name);
    }
    for(size_t i=0; i<in_anim->channels_count; i++) {
        if(flag_verbose) {
            printf("Converting animation channel %zd\n", i);
        }
        if(read_anim_channel(data, &in_anim->channels[i], &channels[i]) != 0) {
            fprintf(stderr, "Error: failed converting animation channel %zd\n", i);
            goto error;
        }
        if(max_time <= channels[i].time[channels[i].num_keyframes-1]) {
            max_time = channels[i].time[channels[i].num_keyframes-1];
        }
    }
    out_anim->pos_min = FLT_MAX;
    out_anim->pos_max = -FLT_MAX;
    out_anim->scale_min = FLT_MAX;
    out_anim->scale_max = -FLT_MAX;
    if(flag_verbose) {
        printf("Calculating range for position and scale of animation\n");
    }
    for(uint32_t i=0; i<in_anim->channels_count; i++) {
        if(channels[i].target_path == cgltf_animation_path_type_translation) {
            for(size_t j=0; j<3; j++) {
                if(channels[i].output_min[j] < out_anim->pos_min) {
                    out_anim->pos_min = channels[i].output_min[j];
                }
                if(channels[i].output_max[j] > out_anim->pos_max) {
                    out_anim->pos_max = channels[i].output_max[j];
                }
            }
        } else if(channels[i].target_path == cgltf_animation_path_type_scale) {
            for(size_t j=0; j<3; j++) {
                if(channels[i].output_min[j] < out_anim->scale_min) {
                    out_anim->scale_min = channels[i].output_min[j];
                }
                if(channels[i].output_max[j] > out_anim->scale_max) {
                    out_anim->scale_max = channels[i].output_max[j];
                }
            }
        }
    }
    out_anim->duration = max_time;
    for(size_t i=0; i<in_anim->channels_count; i++) {
        if(flag_verbose) {
            printf("Sampling animation channel %zd\n", i);
        }
        make_anim_channel_samples(&channels[i], max_time);
    }
    if(flag_verbose) {
        printf("Building animation tracks\n");
    }
    if(!anim_build_tracks(data, channels, in_anim->channels_count, out_anim)) {
        fprintf(stderr, "Error: Failed to build tracks\n");
        goto error;
    }
    if(flag_verbose) {
        printf("Building animation keyframes\n");
    }
    anim_build_keyframes(data, channels, in_anim->channels_count, out_anim);
    
    delete_gltf_anim_channel_array(channels, in_anim->channels_count);
    return 0;
    
    error:
    delete_gltf_anim_channel_array(channels, in_anim->channels_count);
    return 1;
}

uint32_t get_anim_max_tracks(model64_data_t *model)
{
    uint32_t num_tracks = 0;
    for(uint32_t i=0; i<model->num_anims; i++) {
        if(model->anims[i].num_tracks >= num_tracks) {
            num_tracks = model->anims[i].num_tracks;
        }
    }
    return num_tracks;
}

int convert(const char *infn, const char *outfn)
{
    cgltf_options options = {0};
    cgltf_data* data = NULL;
    cgltf_result result = cgltf_parse_file(&options, infn, &data);
    if (result == cgltf_result_file_not_found) {
        fprintf(stderr, "Error: could not find input file: %s\n", infn);
        return 1;
    }
    if (result != cgltf_result_success) {
        fprintf(stderr, "Error: could not parse input file: %s\n", infn);
        return 1;
    }

    if (cgltf_validate(data) != cgltf_result_success) {
        fprintf(stderr, "Error: validation failed\n");
        cgltf_free(data);
        return 1;
    }
<<<<<<< HEAD
=======

>>>>>>> 405a423e
    if (strstr(data->asset.generator, "Blender") && strstr(data->asset.generator, "v3.4.50")) {
        fprintf(stderr, "Error: Blender version v3.4.1 has buggy glTF export (vertex colors are wrong).\nPlease upgrade Blender and export the model again.\n");
        cgltf_free(data);
        return 1;
    }
<<<<<<< HEAD
    
=======

>>>>>>> 405a423e
    cgltf_load_buffers(&options, data, infn);

    model64_data_t *model = model64_alloc();

    if (data->meshes_count <= 0) {
        fprintf(stderr, "Error: input file contains no meshes\n");
        goto error;
    }
    
    // Convert meshes
    model->num_meshes = data->meshes_count;
    model->meshes = calloc(data->meshes_count, sizeof(mesh_t));
    for (size_t i = 0; i < data->meshes_count; i++)
    {
        if (flag_verbose) {
            if (data->meshes[i].name != NULL) {
                printf("Converting mesh %s\n", data->meshes[i].name);
            } else {
                printf("Converting mesh %zd\n", i);
            }
        }

        if (convert_mesh(&data->meshes[i], &model->meshes[i]) != 0) {
            if (data->meshes[i].name != NULL) {
                fprintf(stderr, "Error: failed converting mesh %s\n", data->meshes[i].name);
            } else {
                fprintf(stderr, "Error: failed converting mesh %zd\n", i);
            }
            goto error;
        }
    }
    // Convert skins
    model->num_skins = data->skins_count;
    if(model->num_skins != 0) {
        model->skins = calloc(data->skins_count, sizeof(model64_skin_t));
        for(size_t i=0; i<data->skins_count; i++) {
            if(data->skins[i].joints_count == 0) {
                continue;
            }
            if (flag_verbose) {
                if (data->skins[i].name != NULL) {
                    printf("Converting skin %s\n", data->skins[i].name);
                } else {
                    printf("Converting skin %zd\n", i);
                }
            }
            if(convert_skin(data, &data->skins[i], &model->skins[i]) != 0) {
                if (data->skins[i].name != NULL) {
                    fprintf(stderr, "Error: failed converting skin %s\n", data->skins[i].name);
                } else {
                    fprintf(stderr, "Error: failed converting skin %zd\n", i);
                }
                goto error;
            }
        }
    }
    // Convert nodes
    model->num_nodes = data->nodes_count;
    // Add extra node if scene has multiple root nodes
    if(data->scene->nodes_count > 1) {
        model->num_nodes++;
    }
    if(model->num_nodes != 0) {
        model->nodes = calloc(model->num_nodes, sizeof(model64_node_t));
        for(size_t i=0; i<data->nodes_count; i++) {
            if (flag_verbose) {
                if (data->nodes[i].name != NULL) {
                    printf("Converting node %s\n", data->nodes[i].name);
                } else {
                    printf("Converting node %zd\n", i);
                }
            }
            convert_node(data, model, &data->nodes[i], &model->nodes[i]);
        }
        if (flag_verbose) {
            printf("Converting root node\n");
        }
        convert_root_node(data->scene, data, model);
    }
    model->num_anims = data->animations_count;
    if(model->num_anims != 0) {
        model->anims = calloc(model->num_anims, sizeof(model64_anim_t));
        for(size_t i=0; i<data->animations_count; i++) {
            if (flag_verbose) {
                if (data->animations[i].name != NULL) {
                    printf("Converting animation %s\n", data->animations[i].name);
                } else {
                    printf("Converting animation %zd\n", i);
                }
            }
            if(convert_animation(data, &data->animations[i], &model->anims[i]) != 0) {
                if (data->animations[i].name != NULL) {
                    fprintf(stderr, "Error: failed converting animation %s\n", data->animations[i].name);
                } else {
                    fprintf(stderr, "Error: failed converting animation %zd\n", i);
                }
                goto error;
            }
        }
        model->max_tracks = get_anim_max_tracks(model);
    }
    
    // Write output file
    FILE *out = fopen(outfn, "wb");
    if (!out) {
        fprintf(stderr, "could not open output file: %s\n", outfn);
        goto error;
    }
    FILE *anim_out = NULL;
    if(flag_anim_stream && model->num_anims > 0) {
        char *animfn = NULL;
        asprintf(&animfn, "%s.anim", outfn);
        anim_out = fopen(animfn, "wb");
        if(!anim_out) {
            fprintf(stderr, "could not open output file: %s\n", animfn);
            goto error;
        }
        free(animfn);
    }
    model64_write(model, out, anim_out);
    fclose(out);

    model64_free(model);
    cgltf_free(data);
    return 0;

error:
    model64_free(model);
    cgltf_free(data);
    return 1;
}

int main(int argc, char *argv[])
{
    char *infn = NULL, *outdir = ".", *outfn = NULL;
    bool error = false;
    int compression = 0;

    if (argc < 2) {
        print_args(argv[0]);
        return 1;
    }

    for (int i = 1; i < argc; i++) {
        if (argv[i][0] == '-') {
            if (!strcmp(argv[i], "-h") || !strcmp(argv[i], "--help")) {
                print_args(argv[0]);
                return 0;
            } else if (!strcmp(argv[i], "-v") || !strcmp(argv[i], "--verbose")) {
                flag_verbose++;
            } else if (!strcmp(argv[i], "-c") || !strcmp(argv[i], "--compress")) {
                if (++i == argc) {
                    fprintf(stderr, "missing argument for %s\n", argv[i-1]);
                    return 1;
                }
                char extra;
                if (sscanf(argv[i], "%d%c", &compression, &extra) != 1) {
                    fprintf(stderr, "invalid argument for %s: %s\n", argv[i-1], argv[i]);
                    return 1;
                }
                if (compression < 0 || compression > MAX_COMPRESSION) {
                    fprintf(stderr, "invalid compression level: %d\n", compression);
                    return 1;
                }
            } else if (!strcmp(argv[i], "-o") || !strcmp(argv[i], "--output")) {
                if (++i == argc) {
                    fprintf(stderr, "missing argument for %s\n", argv[i-1]);
                    return 1;
                }
                outdir = argv[i];
            } else if (!strcmp(argv[i], "--anim-no-stream")) {
                flag_anim_stream = 0;
            } else if (!strcmp(argv[i], "--anim-fps")) {
                if (++i == argc) {
                    fprintf(stderr, "missing argument for %s\n", argv[i-1]);
                    return 1;
                }
                char extra;
                if (sscanf(argv[i], "%f%c", &flag_anim_fps, &extra) != 1) {
                    fprintf(stderr, "invalid argument for %s: %s\n", argv[i-1], argv[i]);
                    return 1;
                }
            } else {
                fprintf(stderr, "invalid flag: %s\n", argv[i]);
                return 1;
            }
            continue;
        }

        infn = argv[i];
        char *basename = strrchr(infn, '/');
        if (!basename) basename = infn; else basename += 1;
        char* basename_noext = strdup(basename);
        char* ext = strrchr(basename_noext, '.');
        if (ext) *ext = '\0';

        asprintf(&outfn, "%s/%s.model64", outdir, basename_noext);
        if (flag_verbose)
            printf("Converting: %s -> %s\n",
                infn, outfn);
        if (convert(infn, outfn) != 0) {
            error = true;
        }
        if (!error) {
            if (compression) {
                struct stat st_decomp = {0}, st_comp = {0};
                stat(outfn, &st_decomp);
                asset_compress(outfn, outfn, compression, 0);
                stat(outfn, &st_comp);
                if (flag_verbose)
                    printf("compressed: %s (%d -> %d, ratio %.1f%%)\n", outfn,
                    (int)st_decomp.st_size, (int)st_comp.st_size, 100.0 * (float)st_comp.st_size / (float)(st_decomp.st_size == 0 ? 1 :st_decomp.st_size));
            }
        }

        free(outfn);
    }

    return error ? 1 : 0;
}<|MERGE_RESOLUTION|>--- conflicted
+++ resolved
@@ -1650,20 +1650,13 @@
         cgltf_free(data);
         return 1;
     }
-<<<<<<< HEAD
-=======
-
->>>>>>> 405a423e
+
     if (strstr(data->asset.generator, "Blender") && strstr(data->asset.generator, "v3.4.50")) {
         fprintf(stderr, "Error: Blender version v3.4.1 has buggy glTF export (vertex colors are wrong).\nPlease upgrade Blender and export the model again.\n");
         cgltf_free(data);
         return 1;
     }
-<<<<<<< HEAD
-    
-=======
-
->>>>>>> 405a423e
+
     cgltf_load_buffers(&options, data, infn);
 
     model64_data_t *model = model64_alloc();
