--- conflicted
+++ resolved
@@ -155,22 +155,14 @@
 .endm
 
 # Globally reserved register. Do not use it in overlay code
-# except to read command arguments with CMD_ADDR.
 #define rspq_dmem_buf_ptr gp
 
-<<<<<<< HEAD
-# Is set to the command's size in bytes when jumping to the command function
-#define rspq_cmd_size t7
-
-# Can be used with l* instructions to get contents of the current command at the specified offset.
-=======
 # This register will be set to the command's size in bytes when jumping to the
 # command function. It can be reused freely if the function does not need it.
 #define rspq_cmd_size t7
 
 # This macro can be used with l* instructions to get contents of the current
 # command at the specified offset.
->>>>>>> e280120f
 # The total command size needs to be specified as well.
 #define CMD_ADDR(offset, cmdsize) (%lo(RSPQ_DMEM_BUFFER) + (offset) - (cmdsize)) (rspq_dmem_buf_ptr)
 
