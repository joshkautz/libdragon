--- conflicted
+++ resolved
@@ -307,17 +307,11 @@
     uint8_t tile, uint8_t palette, uint8_t ct, uint8_t mt, uint8_t mask_t, uint8_t shift_t,
     uint8_t cs, uint8_t ms, uint8_t mask_s, uint8_t shift_s)
 {
-<<<<<<< HEAD
-    extern void __rdpq_write8_syncchange(uint32_t, uint32_t, uint32_t, uint32_t);
-    __rdpq_write8_syncchange(RDPQ_CMD_SET_TILE,
-        _carg(format, 0x7, 21) | _carg(size, 0x3, 19) | _carg(line, 0x1FF, 9) | _carg(tmem_addr, 0x1FF, 0),
-=======
     extern void __rdpq_write8(uint32_t, uint32_t, uint32_t);
     tex_format_type_t type = tex_format_get_type(format);
     tex_format_size_t size = tex_format_get_size(format);
     __rdpq_write8(RDPQ_CMD_SET_TILE,
         _carg(type, 0x7, 21) | _carg(size, 0x3, 19) | _carg(line, 0x1FF, 9) | _carg(tmem_addr, 0x1FF, 0),
->>>>>>> 3fe16815
         _carg(tile, 0x7, 24) | _carg(palette, 0xF, 20) | _carg(ct, 0x1, 19) | _carg(mt, 0x1, 18) | _carg(mask_t, 0xF, 14) | 
         _carg(shift_t, 0xF, 10) | _carg(cs, 0x1, 9) | _carg(ms, 0x1, 8) | _carg(mask_s, 0xF, 4) | _carg(shift_s, 0xF, 0),
         AUTOSYNC_TILE(tile));
@@ -417,13 +411,8 @@
     tex_format_type_t type = tex_format_get_type(format);
     tex_format_size_t size = tex_format_get_size(format);
     __rdpq_set_fixup_image(RDPQ_CMD_SET_TEXTURE_IMAGE, RDPQ_CMD_SET_TEXTURE_IMAGE_FIX,
-<<<<<<< HEAD
         _carg(format, 0x7, 21) | _carg(size, 0x3, 19) | _carg(width-1, 0x3FF, 0),
         _carg(index, 0xF, 28) | (offset & 0xFFFFFF));
-=======
-        _carg(type, 0x7, 21) | _carg(size, 0x3, 19) | _carg(width-1, 0x3FF, 0),
-        _carg(index, 0xF, 28) | (offset & 0x3FFFFFF));
->>>>>>> 3fe16815
 }
 
 inline void rdpq_set_texture_image(void* dram_ptr, tex_format_t format, uint16_t width)
@@ -464,13 +453,8 @@
 
     extern void __rdpq_set_color_image(uint32_t, uint32_t);
     __rdpq_set_color_image(
-<<<<<<< HEAD
         _carg(format, 0x7, 21) | _carg(size, 0x3, 19) | _carg((stride/bitdepth)-1, 0x3FF, 0),
         _carg(index, 0xF, 28) | (offset & 0xFFFFFF));
-=======
-        _carg(type, 0x7, 21) | _carg(size, 0x3, 19) | _carg((stride/bitdepth)-1, 0x3FF, 0),
-        _carg(index, 0xF, 28) | (offset & 0x3FFFFFF));
->>>>>>> 3fe16815
     rdpq_set_scissor(0, 0, width, height);
 }
 
