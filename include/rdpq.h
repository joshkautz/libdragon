#ifndef __LIBDRAGON_RDPQ_H
#define __LIBDRAGON_RDPQ_H

#include <stdint.h>
#include <stdbool.h>
#include "graphics.h"
#include "n64sys.h"
#include "rdp_commands.h"
#include "surface.h"
#include "debug.h"

enum {
    RDPQ_CMD_NOOP                       = 0x00,
    RDPQ_CMD_SET_LOOKUP_ADDRESS         = 0x01,
    RDPQ_CMD_TRI                        = 0x08,
    RDPQ_CMD_TRI_ZBUF                   = 0x09,
    RDPQ_CMD_TRI_TEX                    = 0x0A,
    RDPQ_CMD_TRI_TEX_ZBUF               = 0x0B,
    RDPQ_CMD_TRI_SHADE                  = 0x0C,
    RDPQ_CMD_TRI_SHADE_ZBUF             = 0x0D,
    RDPQ_CMD_TRI_SHADE_TEX              = 0x0E,
    RDPQ_CMD_TRI_SHADE_TEX_ZBUF         = 0x0F,

    RDPQ_CMD_TEXTURE_RECTANGLE_EX       = 0x10,
    RDPQ_CMD_TEXTURE_RECTANGLE_EX_FIX   = 0x11,
    RDPQ_CMD_SET_SCISSOR_EX             = 0x12,
    RDPQ_CMD_SET_SCISSOR_EX_FIX         = 0x13,
    RDPQ_CMD_MODIFY_OTHER_MODES         = 0x14,
    RDPQ_CMD_MODIFY_OTHER_MODES_FIX     = 0x15,
    RDPQ_CMD_SET_FILL_COLOR_32          = 0x16,
    RDPQ_CMD_SET_FILL_COLOR_32_FIX      = 0x17,
    RDPQ_CMD_SET_TEXTURE_IMAGE_FIX      = 0x1D,
    RDPQ_CMD_SET_Z_IMAGE_FIX            = 0x1E,
    RDPQ_CMD_SET_COLOR_IMAGE_FIX        = 0x1F,

    RDPQ_CMD_SET_OTHER_MODES_FIX        = 0x20,
    RDPQ_CMD_SYNC_FULL_FIX              = 0x21,
    RDPQ_CMD_TEXTURE_RECTANGLE          = 0x24,
    RDPQ_CMD_TEXTURE_RECTANGLE_FLIP     = 0x25,
    RDPQ_CMD_SYNC_LOAD                  = 0x26,
    RDPQ_CMD_SYNC_PIPE                  = 0x27,
    RDPQ_CMD_SYNC_TILE                  = 0x28,
    RDPQ_CMD_SYNC_FULL                  = 0x29,
    RDPQ_CMD_SET_KEY_GB                 = 0x2A,
    RDPQ_CMD_SET_KEY_R                  = 0x2B,
    RDPQ_CMD_SET_CONVERT                = 0x2C,
    RDPQ_CMD_SET_SCISSOR                = 0x2D,
    RDPQ_CMD_SET_PRIM_DEPTH             = 0x2E,
    RDPQ_CMD_SET_OTHER_MODES            = 0x2F,

    RDPQ_CMD_LOAD_TLUT                  = 0x30,
    RDPQ_CMD_SET_TILE_SIZE              = 0x32,
    RDPQ_CMD_LOAD_BLOCK                 = 0x33,
    RDPQ_CMD_LOAD_TILE                  = 0x34,
    RDPQ_CMD_SET_TILE                   = 0x35,
    RDPQ_CMD_FILL_RECTANGLE             = 0x36,
    RDPQ_CMD_SET_FILL_COLOR             = 0x37,
    RDPQ_CMD_SET_FOG_COLOR              = 0x38,
    RDPQ_CMD_SET_BLEND_COLOR            = 0x39,
    RDPQ_CMD_SET_PRIM_COLOR             = 0x3A,
    RDPQ_CMD_SET_ENV_COLOR              = 0x3B,
    RDPQ_CMD_SET_COMBINE_MODE           = 0x3C,
    RDPQ_CMD_SET_TEXTURE_IMAGE          = 0x3D,
    RDPQ_CMD_SET_Z_IMAGE                = 0x3E,
    RDPQ_CMD_SET_COLOR_IMAGE            = 0x3F,
};

#define RDPQ_CFG_AUTOSYNCPIPE   (1 << 0)
#define RDPQ_CFG_AUTOSYNCLOAD   (1 << 1)
#define RDPQ_CFG_AUTOSYNCTILE   (1 << 2)

#define AUTOSYNC_TILE(n)  (1    << (0+(n)))
#define AUTOSYNC_TILES    (0xFF << 0)
#define AUTOSYNC_TMEM(n)  (1    << (8+(n)))
#define AUTOSYNC_TMEMS    (0xFF << 8)
#define AUTOSYNC_PIPE     (1    << 16)

/** @brief Used internally for bit-packing RDP commands. */
#define _carg(value, mask, shift) (((uint32_t)((value) & mask)) << shift)

#ifdef __cplusplus
extern "C" {
#endif

void rdpq_init();

void rdpq_close();

/**
 * @brief Add a fence to synchronize RSP with RDP commands.
 * 
 * This function schedules a fence in the RSP queue that makes RSP waits until
 * all previously enqueued RDP commands have finished executing. This is useful
 * in the rare cases in which you need to post-process the output of RDP with RSP
 * commands.
 * 
 * Notice that the RSP will spin-lock waiting for RDP to become idle, so, if
 * possible, call rdpq_fence as late as possible, to allow for parallel RDP/RSP
 * execution for the longest possible time.
 * 
 * Notice that this does not block the CPU in any way; the CPU will just
 * schedule the fence command in the RSP queue and continue execution. If you
 * need to block the CPU until the RDP is done, check #rspq_wait or #rdpq_sync_full
 * instead.
 * 
 * @see #rdpq_sync_full
 * @see #rspq_wait
 */
void rdpq_fence(void);

void rdpq_set_config(uint32_t cfg);
uint32_t rdpq_change_config(uint32_t on, uint32_t off);

uint32_t rdpq_format_from_surface(format_t surface_format);
uint32_t rdpq_size_from_surface(format_t surface_format);

uint32_t rdpq_bitdepth_from_size(uint32_t size);

inline uint32_t rdpq_get_surface_format(const surface_t *surface)
{
    return rdpq_format_from_surface(surface->format);
}

inline uint32_t rdpq_get_surface_size(const surface_t *surface)
{
    return rdpq_size_from_surface(surface->format);
}

inline void rdpq_fill_triangle(bool flip, int16_t yl, int16_t ym, int16_t yh, int32_t xl, int32_t dxldy, int32_t xh, int32_t dxhdy, int32_t xm, int32_t dxmdy)
{
    extern void __rdpq_fill_triangle(uint32_t, uint32_t, uint32_t, uint32_t, uint32_t, uint32_t, uint32_t, uint32_t);
    __rdpq_fill_triangle(
        _carg(flip ? 1 : 0, 0x1, 23) | _carg(yl, 0x3FFF, 0),
        _carg(ym, 0x3FFF, 16) | _carg(yh, 0x3FFF, 0),
        xl,
        dxldy,
        xh,
        dxhdy,
        xm,
        dxmdy);
}

/**
 * @brief Low level function to draw a textured rectangle
 */
inline void rdpq_texture_rectangle_fx(uint8_t tile, uint16_t x0, uint16_t y0, uint16_t x1, uint16_t y1, int16_t s, int16_t t, int16_t dsdx, int16_t dtdy)
{
    extern void __rdpq_texture_rectangle(uint32_t, uint32_t, uint32_t, uint32_t);

    __rdpq_texture_rectangle(
        _carg(x1, 0xFFF, 12) | _carg(y1, 0xFFF, 0),
        _carg(tile, 0x7, 24) | _carg(x0, 0xFFF, 12) | _carg(y0, 0xFFF, 0),
        _carg(s, 0xFFFF, 16) | _carg(t, 0xFFFF, 0),
        _carg(dsdx, 0xFFFF, 16) | _carg(dtdy, 0xFFFF, 0));
}

#define rdpq_texture_rectangle(tile, x0, y0, x1, y1, s, t, dsdx, dtdy) ({ \
    rdpq_texture_rectangle_fx((tile), (x0)*4, (y0)*4, (x1)*4, (y1)*4, (s)*32, (t)*32, (dsdx)*1024, (dtdy)*1024); \
})

/**
 * @brief Low level function to draw a textured rectangle (s and t coordinates flipped)
 */
inline void rdpq_texture_rectangle_flip_fx(uint8_t tile, uint16_t x0, uint16_t y0, uint16_t x1, uint16_t y1, int16_t s, int16_t t, int16_t dsdx, int16_t dtdy)
{
    extern void __rdpq_write16_syncuse(uint32_t, uint32_t, uint32_t, uint32_t, uint32_t, uint32_t);

    // Note that this command is broken in copy mode, so it doesn't
    // require any fixup. The RSP will trigger an assert if this
    // is called in such a mode.
    __rdpq_write16_syncuse(RDPQ_CMD_TEXTURE_RECTANGLE_FLIP,
        _carg(x1, 0xFFF, 12) | _carg(y1, 0xFFF, 0),
        _carg(tile, 0x7, 24) | _carg(x0, 0xFFF, 12) | _carg(y0, 0xFFF, 0),
        _carg(s, 0xFFFF, 16) | _carg(t, 0xFFFF, 0),
        _carg(dsdx, 0xFFFF, 16) | _carg(dtdy, 0xFFFF, 0),
        AUTOSYNC_PIPE | AUTOSYNC_TILE(tile) | AUTOSYNC_TMEM(0));
}

#define rdpq_texture_rectangle_flip(tile, x0, y0, x1, y1, s, t, dsdx, dtdy) ({ \
    rdpq_texture_rectangle_flip_fx((tile), (x0)*4, (y0)*4, (x1)*4, (y1)*4, (s)*32, (t)*32, (dsdx)*1024, (dtdy)*1024); \
})

/**
 * @brief Low level function to set the green and blue components of the chroma key
 */
inline void rdpq_set_key_gb(uint16_t wg, uint8_t wb, uint8_t cg, uint16_t sg, uint8_t cb, uint8_t sb)
{
    extern void __rdpq_write8_syncchange(uint32_t cmd_id, uint32_t arg0, uint32_t arg1, uint32_t autosync);
    __rdpq_write8_syncchange(RDPQ_CMD_SET_KEY_GB,
        _carg(wg, 0xFFF, 12) | _carg(wb, 0xFFF, 0),
        _carg(cg, 0xFF, 24) | _carg(sg, 0xFF, 16) | _carg(cb, 0xFF, 8) | _carg(sb, 0xFF, 0),
        AUTOSYNC_PIPE);
}

/**
 * @brief Low level function to set the red component of the chroma key
 */
inline void rdpq_set_key_r(uint16_t wr, uint8_t cr, uint8_t sr)
{
    extern void __rdpq_write8_syncchange(uint32_t cmd_id, uint32_t arg0, uint32_t arg1, uint32_t autosync);
    __rdpq_write8_syncchange(RDPQ_CMD_SET_KEY_R, 0, _carg(wr, 0xFFF, 16) | _carg(cr, 0xFF, 8) | _carg(sr, 0xFF, 0),
        AUTOSYNC_PIPE);
}

/**
 * @brief Low level functions to set the matrix coefficients for texture format conversion
 */
inline void rdpq_set_convert(uint16_t k0, uint16_t k1, uint16_t k2, uint16_t k3, uint16_t k4, uint16_t k5)
{
    extern void __rdpq_write8_syncchange(uint32_t cmd_id, uint32_t arg0, uint32_t arg1, uint32_t autosync);
    __rdpq_write8_syncchange(RDPQ_CMD_SET_CONVERT,
        _carg(k0, 0x1FF, 13) | _carg(k1, 0x1FF, 4) | (((uint32_t)(k2 & 0x1FF)) >> 5),
        _carg(k2, 0x1F, 27) | _carg(k3, 0x1FF, 18) | _carg(k4, 0x1FF, 9) | _carg(k5, 0x1FF, 0),
        AUTOSYNC_PIPE);
}

/**
 * @brief Low level function to set the scissoring region
 */
#define rdpq_set_scissor(x0, y0, x1, y1) ({ \
    extern void __rdpq_set_scissor(uint32_t, uint32_t); \
    uint32_t x0fx = (x0)*4; \
    uint32_t y0fx = (y0)*4; \
    uint32_t x1fx = (x1)*4; \
    uint32_t y1fx = (y1)*4; \
    assertf(x0fx <= x1fx, "x0 must not be greater than x1!"); \
    assertf(y0fx <= y1fx, "y0 must not be greater than y1!"); \
    assertf(x1fx > 0, "x1 must not be zero!"); \
    assertf(y1fx > 0, "y1 must not be zero!"); \
    __rdpq_set_scissor( \
        _carg(x0fx, 0xFFF, 12) | _carg(y0fx, 0xFFF, 0), \
        _carg(x1fx, 0xFFF, 12) | _carg(y1fx, 0xFFF, 0)); \
})

/**
 * @brief Low level function to set the primitive depth
 */
inline void rdpq_set_prim_depth(uint16_t primitive_z, uint16_t primitive_delta_z)
{
    extern void __rdpq_write8(uint32_t, uint32_t, uint32_t);
    __rdpq_write8(RDPQ_CMD_SET_PRIM_DEPTH, 0, _carg(primitive_z, 0xFFFF, 16) | _carg(primitive_delta_z, 0xFFFF, 0));
}

/**
 * @brief Low level function to set the "other modes"
 */
inline void rdpq_set_other_modes(uint64_t modes)
{
    extern void __rdpq_set_other_modes(uint32_t, uint32_t);
    __rdpq_set_other_modes(
        (modes >> 32) & 0x00FFFFFF,
        modes & 0xFFFFFFFF);
}

/**
 * @brief Low level function to load a texture palette into TMEM
 */
inline void rdpq_load_tlut(uint8_t tile, uint8_t lowidx, uint8_t highidx)
{
    extern void __rdpq_write8_syncchangeuse(uint32_t, uint32_t, uint32_t, uint32_t, uint32_t);
    __rdpq_write8_syncchangeuse(RDPQ_CMD_LOAD_TLUT, 
        _carg(lowidx, 0xFF, 14), 
        _carg(tile, 0x7, 24) | _carg(highidx, 0xFF, 14),
        AUTOSYNC_TMEM(0),
        AUTOSYNC_TILE(tile));
}

/**
 * @brief Low level function to set the size of a tile descriptor
 */
inline void rdpq_set_tile_size_fx(uint8_t tile, uint16_t s0, uint16_t t0, uint16_t s1, uint16_t t1)
{
    extern void __rdpq_write8_syncchange(uint32_t, uint32_t, uint32_t, uint32_t);
    __rdpq_write8_syncchange(RDPQ_CMD_SET_TILE_SIZE,
        _carg(s0, 0xFFF, 12) | _carg(t0, 0xFFF, 0),
        _carg(tile, 0x7, 24) | _carg(s1-4, 0xFFF, 12) | _carg(t1-4, 0xFFF, 0),
        AUTOSYNC_TILE(tile));
}

#define rdpq_set_tile_size(tile, s0, t0, s1, t1) ({ \
    rdpq_set_tile_size_fx((tile), (s0)*4, (t0)*4, (s1)*4, (t1)*4); \
})

/**
 * @brief Low level function to load a texture image into TMEM in a single memory transfer
 */
inline void rdpq_load_block_fx(uint8_t tile, uint16_t s0, uint16_t t0, uint16_t s1, uint16_t dxt)
{
    extern void __rdpq_write8_syncchangeuse(uint32_t, uint32_t, uint32_t, uint32_t, uint32_t);
    __rdpq_write8_syncchangeuse(RDPQ_CMD_LOAD_BLOCK,
        _carg(s0, 0xFFC, 12) | _carg(t0, 0xFFC, 0),
        _carg(tile, 0x7, 24) | _carg(s1-4, 0xFFC, 12) | _carg(dxt, 0xFFF, 0),
        AUTOSYNC_TMEM(0),
        AUTOSYNC_TILE(tile));
}

// TODO: perform ceiling function on dxt
#define rdpq_load_block(tile, s0, t0, s1, dxt) ({ \
    rdpq_load_block_fx((tile), (s0)*4, (t0)*4, (s1)*4, (dxt)*2048); \
})

/**
 * @brief Low level function to load a texture image into TMEM
 */
inline void rdpq_load_tile_fx(uint8_t tile, uint16_t s0, uint16_t t0, uint16_t s1, uint16_t t1)
{
    extern void __rdpq_write8_syncchangeuse(uint32_t, uint32_t, uint32_t, uint32_t, uint32_t);
    __rdpq_write8_syncchangeuse(RDPQ_CMD_LOAD_TILE,
        _carg(s0, 0xFFF, 12) | _carg(t0, 0xFFF, 0),
        _carg(tile, 0x7, 24) | _carg(s1-4, 0xFFF, 12) | _carg(t1-4, 0xFFF, 0),
        AUTOSYNC_TMEM(0),
        AUTOSYNC_TILE(tile));
}

#define rdpq_load_tile(tile, s0, t0, s1, t1) ({ \
    rdpq_load_tile_fx((tile), (s0)*4, (t0)*4, (s1)*4, (t1)*4); \
})

/**
 * @brief Low level function to set the properties of a tile descriptor
 */
inline void rdpq_set_tile(uint8_t format, uint8_t size, uint16_t line, uint16_t tmem_addr, 
    uint8_t tile, uint8_t palette, uint8_t ct, uint8_t mt, uint8_t mask_t, uint8_t shift_t,
    uint8_t cs, uint8_t ms, uint8_t mask_s, uint8_t shift_s)
{
    extern void __rdpq_write8_syncchange(uint32_t, uint32_t, uint32_t, uint32_t);
    __rdpq_write8_syncchange(RDPQ_CMD_SET_TILE,
        _carg(format, 0x7, 21) | _carg(size, 0x3, 19) | _carg(line, 0x1FF, 9) | _carg(tmem_addr, 0x1FF, 0),
        _carg(tile, 0x7, 24) | _carg(palette, 0xF, 20) | _carg(ct, 0x1, 19) | _carg(mt, 0x1, 18) | _carg(mask_t, 0xF, 14) | 
        _carg(shift_t, 0xF, 10) | _carg(cs, 0x1, 9) | _carg(ms, 0x1, 8) | _carg(mask_s, 0xF, 4) | _carg(shift_s, 0xF, 0),
        AUTOSYNC_TILE(tile));
}

/**
 * @brief Low level function to render a rectangle filled with a solid color
 */
inline void rdpq_fill_rectangle_fx(uint16_t x0, uint16_t y0, uint16_t x1, uint16_t y1)
{
    extern void __rdpq_write8_syncuse(uint32_t, uint32_t, uint32_t, uint32_t);
    __rdpq_write8_syncuse(RDPQ_CMD_FILL_RECTANGLE,
        _carg(x1, 0xFFF, 12) | _carg(y1, 0xFFF, 0),
        _carg(x0, 0xFFF, 12) | _carg(y0, 0xFFF, 0),
        AUTOSYNC_PIPE);
}

#define rdpq_fill_rectangle(x0, y0, x1, y1) ({ \
    rdpq_fill_rectangle_fx((x0)*4, (y0)*4, (x1)*4, (y1)*4); \
})

/**
 * @brief Low level function to set the fill color
 */
inline void rdpq_set_fill_color(color_t color) {
    extern void __rdpq_set_fill_color(uint32_t);
    __rdpq_set_fill_color((color.r << 24) | (color.g << 16) | (color.b << 8) | (color.a << 0));
}

inline void rdpq_set_fill_color_pattern(color_t color1, color_t color2) {
    extern void __rdpq_write8_syncchange(uint32_t cmd_id, uint32_t arg0, uint32_t arg1, uint32_t autosync);
    uint32_t c1 = (((int)color1.r >> 3) << 11) | (((int)color1.g >> 3) << 6) | (((int)color1.b >> 3) << 1) | (color1.a >> 7);
    uint32_t c2 = (((int)color2.r >> 3) << 11) | (((int)color2.g >> 3) << 6) | (((int)color2.b >> 3) << 1) | (color2.a >> 7);
    __rdpq_write8_syncchange(RDPQ_CMD_SET_FILL_COLOR, 0, (c1 << 16) | c2,
        AUTOSYNC_PIPE);
}

/**
 * @brief Low level function to set the fog color
 */
inline void rdpq_set_fog_color(color_t color)
{
    extern void __rdpq_write8_syncchange(uint32_t cmd_id, uint32_t arg0, uint32_t arg1, uint32_t autosync);
    __rdpq_write8_syncchange(RDPQ_CMD_SET_FOG_COLOR, 0, color_to_packed32(color),
        AUTOSYNC_PIPE);
}

/**
 * @brief Low level function to set the blend color
 */
inline void rdpq_set_blend_color(color_t color)
{
    extern void __rdpq_write8_syncchange(uint32_t cmd_id, uint32_t arg0, uint32_t arg1, uint32_t autosync);
    __rdpq_write8_syncchange(RDPQ_CMD_SET_BLEND_COLOR, 0, color_to_packed32(color),
        AUTOSYNC_PIPE);
}

/**
 * @brief Low level function to set the primitive color
 */
inline void rdpq_set_prim_color(color_t color)
{
    extern void __rdpq_write8_syncchange(uint32_t cmd_id, uint32_t arg0, uint32_t arg1, uint32_t autosync);
    __rdpq_write8_syncchange(RDPQ_CMD_SET_PRIM_COLOR, 0, color_to_packed32(color),
        AUTOSYNC_PIPE);
}

/**
 * @brief Low level function to set the environment color
 */
inline void rdpq_set_env_color(color_t color)
{
    extern void __rdpq_write8_syncchange(uint32_t cmd_id, uint32_t arg0, uint32_t arg1, uint32_t autosync);
    __rdpq_write8_syncchange(RDPQ_CMD_SET_ENV_COLOR, 0, color_to_packed32(color),
        AUTOSYNC_PIPE);
}

/**
 * @brief Low level function to set the color combiner parameters
 */
inline void rdpq_set_combine_mode(uint64_t flags)
{
    extern void __rdpq_write8_syncchange(uint32_t cmd_id, uint32_t arg0, uint32_t arg1, uint32_t autosync);
    __rdpq_write8_syncchange(RDPQ_CMD_SET_COMBINE_MODE,
        (flags >> 32) & 0x00FFFFFF,
        flags & 0xFFFFFFFF,
        AUTOSYNC_PIPE);
}

/**
 * @brief Low level function to set RDRAM pointer to a texture image
 */
inline void rdpq_set_texture_image_lookup(uint8_t index, uint32_t offset, uint8_t format, uint8_t size, uint16_t width)
{
    assertf(index <= 15, "Lookup address index out of range [0,15]: %d", index);
    extern void __rdpq_set_fixup_image(uint32_t, uint32_t, uint32_t, uint32_t);
    __rdpq_set_fixup_image(RDPQ_CMD_SET_TEXTURE_IMAGE, RDPQ_CMD_SET_TEXTURE_IMAGE_FIX,
        _carg(format, 0x7, 21) | _carg(size, 0x3, 19) | _carg(width-1, 0x3FF, 0),
        _carg(index, 0xF, 28) | (offset & 0x3FFFFFF));
}

inline void rdpq_set_texture_image(void* dram_ptr, uint8_t format, uint8_t size, uint16_t width)
{
    rdpq_set_texture_image_lookup(0, PhysicalAddr(dram_ptr), format, size, width);
}

/**
 * @brief Low level function to set RDRAM pointer to the depth buffer
 */
inline void rdpq_set_z_image_lookup(uint8_t index, uint32_t offset)
{
    assertf(index <= 15, "Lookup address index out of range [0,15]: %d", index);
    extern void __rdpq_set_fixup_image(uint32_t, uint32_t, uint32_t, uint32_t);
    __rdpq_set_fixup_image(RDPQ_CMD_SET_Z_IMAGE, RDPQ_CMD_SET_Z_IMAGE_FIX,
        0, 
        _carg(index, 0xF, 28) | (offset & 0x3FFFFFF));
}

inline void rdpq_set_z_image(void* dram_ptr)
{
    assertf(((uint32_t)dram_ptr & 63) == 0, "buffer pointer is not aligned to 64 bytes, so it cannot use as RDP depth image.\nAllocate it with memalign(64, len) or malloc_uncached_align(64, len)");
    rdpq_set_z_image_lookup(0, PhysicalAddr(dram_ptr));
}

/**
 * @brief Low level function to set RDRAM pointer to the color buffer
 */
inline void rdpq_set_color_image_lookup(uint8_t index, uint32_t offset, uint32_t format, uint32_t size, uint32_t width, uint32_t height, uint32_t stride)
{
    uint32_t bitdepth = rdpq_bitdepth_from_size(size);
    assertf(stride % bitdepth == 0, "Stride must be a multiple of the bitdepth!");
    assertf(index <= 15, "Lookup address index out of range [0,15]: %d", index);

    extern void __rdpq_set_color_image(uint32_t, uint32_t);
    __rdpq_set_color_image(
        _carg(format, 0x7, 21) | _carg(size, 0x3, 19) | _carg((stride/bitdepth)-1, 0x3FF, 0),
        _carg(index, 0xF, 28) | (offset & 0x3FFFFFF));
    rdpq_set_scissor(0, 0, width, height);
}

inline void rdpq_set_color_image(void* dram_ptr, uint32_t format, uint32_t size, uint32_t width, uint32_t height, uint32_t stride)
{
    assertf(((uint32_t)dram_ptr & 63) == 0, "buffer pointer is not aligned to 64 bytes, so it cannot use as RDP color image.\nAllocate it with memalign(64, len) or malloc_uncached_align(64, len)");
    rdpq_set_color_image_lookup(0, PhysicalAddr(dram_ptr), format, size, width, height, stride);
}

inline void rdpq_set_color_image_surface(surface_t *surface)
{
    rdpq_set_color_image(surface->buffer, rdpq_get_surface_format(surface), rdpq_get_surface_size(surface), surface->width, surface->height, surface->stride);
}

inline void rdpq_set_cycle_mode(uint32_t cycle_mode)
{
    uint32_t mask = ~(0x3<<20);
    assertf((mask & cycle_mode) == 0, "Invalid cycle mode: %lx", cycle_mode);

    extern void __rdpq_modify_other_modes(uint32_t, uint32_t, uint32_t);
    __rdpq_modify_other_modes(0, mask, cycle_mode);
}

<<<<<<< HEAD

/**
 * @brief Schedule a RDP SYNC_PIPE command.
 * 
 * This command must be sent before changing the RDP pipeline configuration (eg: color
 * combiner, blender, colors, etc.) if the RDP is currently drawing.
 * 
 * Normally, you do not need to call this function because rdpq automatically
 * emits sync commands whenever necessary. You must call this function only
 * if you have disabled autosync for SYNC_PIPE (see #RDPQ_CFG_AUTOSYNCPIPE).
 * 
 * @note No software emulator currently requires this command, so manually
 *       sending SYNC_PIPE should be developed on real hardware.
 */
void rdpq_sync_pipe(void);

/**
 * @brief Schedule a RDP SYNC_TILE command.
 * 
 * This command must be sent before changing a RDP tile configuration if the
 * RDP is currently drawing using that same tile.
 * 
 * Normally, you do not need to call this function because rdpq automatically
 * emits sync commands whenever necessary. You must call this function only
 * if you have disabled autosync for SYNC_TILE (see #RDPQ_CFG_AUTOSYNCTILE).
 * 
 * @note No software emulator currently requires this command, so manually
 *       sending SYNC_TILE should be developed on real hardware.
 */
void rdpq_sync_tile(void);

/**
 * @brief Schedule a RDP SYNC_FULL command and register a callback when it is done.
 * 
 * This function schedules a RDP SYNC_FULL command into the RSP queue. This
 * command basically forces the RDP to finish drawing everything that has been
 * sent to it before it, and then generate an interrupt when it is done.
 * 
 * This is normally useful at the end of the frame. For instance, it is used
 * internally by #rdp_detach_display to make sure RDP is finished drawing on
 * the target display before detaching it.
 * 
 * The function can be passed an optional callback that will be called
 * when the RDP interrupt triggers. This can be useful to perform some operations
 * asynchronously.
 * 
 * @param      callback  A callback to invoke under interrupt when the RDP
 *                       is finished drawing, or NULL if no callback is necessary.
 * @param      arg       Opaque argument that will be passed to the callback.
 * 
 * @see #rspq_wait
 * @see #rdpq_fence
 * 
 */
void rdpq_sync_full(void (*callback)(void*), void* arg);

/**
 * @brief Low level function to synchronize RDP texture load operations
 */
void rdpq_sync_load(void);
=======
inline void rdpq_set_lookup_address(uint8_t index, void* rdram_addr)
{
    assertf(index > 0 && index <= 15, "Lookup address index out of range [1,15]: %d", index);
    extern void __rdpq_dynamic_write8(uint32_t, uint32_t, uint32_t);
    __rdpq_dynamic_write8(RDPQ_CMD_SET_LOOKUP_ADDRESS, index << 2, PhysicalAddr(rdram_addr));
}
>>>>>>> 8eb24f97

#ifdef __cplusplus
}
#endif

#endif<|MERGE_RESOLUTION|>--- conflicted
+++ resolved
@@ -486,7 +486,12 @@
     __rdpq_modify_other_modes(0, mask, cycle_mode);
 }
 
-<<<<<<< HEAD
+inline void rdpq_set_lookup_address(uint8_t index, void* rdram_addr)
+{
+    assertf(index > 0 && index <= 15, "Lookup address index out of range [1,15]: %d", index);
+    extern void __rdpq_dynamic_write8(uint32_t, uint32_t, uint32_t);
+    __rdpq_dynamic_write8(RDPQ_CMD_SET_LOOKUP_ADDRESS, index << 2, PhysicalAddr(rdram_addr));
+}
 
 /**
  * @brief Schedule a RDP SYNC_PIPE command.
@@ -547,14 +552,6 @@
  * @brief Low level function to synchronize RDP texture load operations
  */
 void rdpq_sync_load(void);
-=======
-inline void rdpq_set_lookup_address(uint8_t index, void* rdram_addr)
-{
-    assertf(index > 0 && index <= 15, "Lookup address index out of range [1,15]: %d", index);
-    extern void __rdpq_dynamic_write8(uint32_t, uint32_t, uint32_t);
-    __rdpq_dynamic_write8(RDPQ_CMD_SET_LOOKUP_ADDRESS, index << 2, PhysicalAddr(rdram_addr));
-}
->>>>>>> 8eb24f97
 
 #ifdef __cplusplus
 }
