#include <libdragon.h>
#include <stdio.h>
#include <stdarg.h>
#include <string.h>

// Activate this when running under emulators such as cen64
#ifndef IN_EMULATOR
#define IN_EMULATOR  0
#endif

/**********************************************************************
 * SIMPLE TEST FRAMEWORK
 **********************************************************************/

#define TEST_SUCCESS  0
#define TEST_FAILED   1
#define TEST_SKIPPED  2

typedef struct {
	int result;
	char *log; char *err;
	int logleft, errleft;
} TestContext;

typedef void (*TestFunc)(TestContext *ctx);

#define PPCAT2(n,x) n ## x
#define PPCAT(n,x) PPCAT2(n,x)

// LOG(msg, ...): log something that will be displayed if the test fails.
#define LOG(msg, ...)  ({ \
	int __n = snprintf(ctx->log, ctx->logleft, msg, ##__VA_ARGS__); \
	ctx->log += __n; ctx->logleft -= __n; \
})

// ERR(msg, ...): generate an error message (just before failing the test)
#define ERR(msg, ...)  ({ \
	int __n = snprintf(ctx->err, ctx->errleft, msg, ##__VA_ARGS__); \
	ctx->err += __n; ctx->errleft -= __n; \
})

// DEFER(stmt): execute "stmt" statement when the current lexical block exits.
// This is useful in tests to execute cleanup functions even if the test fails
// through ASSERT macros.
<<<<<<< HEAD
#define DEFER2(stmt, __id) \
	void PPCAT(__cleanup, __id) (int* __unused_defer) { stmt; } \
	int PPCAT(__var, __id) __attribute__((unused, cleanup(PPCAT(__cleanup, __id))));
=======
#define DEFER2(stmt, counter) \
	void PPCAT(__cleanup, counter) (int* u) { stmt; } \
	int PPCAT(__var, counter) __attribute__((unused, cleanup(PPCAT(__cleanup, counter ))));
>>>>>>> b7590a56
#define DEFER(stmt) DEFER2(stmt, __COUNTER__)

// SKIP: skip execution of the test.
#define SKIP(msg, ...) ({ \
	ERR("TEST SKIPPED:\n"); \
	ERR(msg "\n", ##__VA_ARGS__); \
	ctx->result = TEST_SKIPPED; \
	return; \
})

// Fair and fast random generation (using xorshift32, with explicit seed)
static uint32_t rand_state = 1;
static uint32_t rand(void) {
	uint32_t x = rand_state;
	x ^= x << 13;
	x ^= x >> 7;
	x ^= x << 5;
	return rand_state = x;
}

// SRAND(n): set seed for random number generator
#define SRAND(n) ({ rand_state = (n); if (!rand_state) rand_state = 1; })

// RANDN(n): generate a random number from 0 to n-1
#define RANDN(n) ({ \
	__builtin_constant_p((n)) ? \
		(rand()%(n)) : \
		(uint32_t)(((uint64_t)rand() * (n)) >> 32); \
})

// ASSERT(cond, msg): fail the test if the condition is false (with log message)
#define ASSERT(cond, msg, ...) ({ \
	if (!(cond)) { \
		ERR("ASSERTION FAILED (%s:%d):\n", __FILE__, __LINE__); \
		ERR("%s\n", #cond); \
		ERR(msg "\n", ##__VA_ARGS__); \
		ctx->result = TEST_FAILED; \
		return; \
	} \
})

// ASSERT_EQUAL_HEX(a, b, msg): fail the test if a!=b (and log a & b as hex values)
#define ASSERT_EQUAL_HEX(_a, _b, msg, ...) ({ \
	uint64_t a = _a; uint64_t b = _b; \
	if (a != b) { \
		ERR("ASSERTION FAILED (%s:%d):\n", __FILE__, __LINE__); \
		ERR("%s != %s (0x%llx != 0x%llx)\n", #_a, #_b, a, b); \
		ERR(msg "\n", ##__VA_ARGS__); \
		ctx->result = TEST_FAILED; \
		return; \
	} \
})

// ASSERT_EQUAL_UNSIGNED(a,b, msg): fail the test if a!=b (and log a & b as
// unsigned values)
#define ASSERT_EQUAL_UNSIGNED(_a, _b, msg, ...) ({ \
	uint64_t a = _a; uint64_t b = _b; \
	if (a != b) { \
		ERR("ASSERTION FAILED (%s:%d):\n", __FILE__, __LINE__); \
		ERR("%s != %s (%llu != %llu)\n", #_a, #_b, a, b); \
		ERR(msg "\n", ##__VA_ARGS__); \
		ctx->result = TEST_FAILED; \
		return; \
	} \
})

// ASSERT_EQUAL_SIGNED(a, b, msg): fail the test if a!=b (and log a/b as signed values)
#define ASSERT_EQUAL_SIGNED(_a, _b, msg, ...) ({ \
	int64_t a = _a; int64_t b = _b; \
	if (a != b) { \
		ERR("ASSERTION FAILED (%s:%d):\n", __FILE__, __LINE__); \
		ERR("%s != %s (%lld != %lld)\n", #_a, #_b, a, b); \
		ERR(msg "\n", ##__VA_ARGS__); \
		ctx->result = TEST_FAILED; \
		return; \
	} \
})

void hexdump(char *out, const uint8_t *buf, int buflen, int start, int count) {
	for (int i=start;i<start+count;i++) {
		if (i >= 0 && i < buflen) {
			sprintf(out, "%02x", buf[i]);
			out += 2;
		} else {
			*out++ = '-'; *out++ = '-';
		}
	}	
	*out = '\0';
}

int assert_equal_mem(TestContext *ctx, const char *file, int line, const uint8_t *a, const uint8_t *b, int len) {
	for (int i=0;i<len;i++) {
		if (a[i] != b[i]) {
			char dumpa[64];
			char dumpb[64];
			hexdump(dumpa, a, len, i-2, 5);
			hexdump(dumpb, b, len, i-2, 5);

			ERR("ASSERTION FAILED (%s:%d):\n", file, line); \
			ERR("[%s] != [%s]\n", dumpa, dumpb);
			ERR("     ^^              ^^  idx: %d\n", i);
			return 0;
		}
	}
	return 1;
}

// ASSERT_EQUAL_MEM(a, b, len, msg): fail the test if the memory pointer by
// a and b has not the same content (up to len bytes).
#define ASSERT_EQUAL_MEM(_a, _b, _len, msg, ...) ({ \
	const uint8_t *a = (_a); const uint8_t *b = (_b); int len = (_len); \
	if (!assert_equal_mem(ctx, __FILE__, __LINE__, a, b, len)) { \
		ERR(msg "\n", ##__VA_ARGS__); \
		ctx->result = TEST_FAILED; \
		return; \
	} \
})

/**********************************************************************
 * TEST FILES
 **********************************************************************/

#include "test_dfs.c"
#include "test_eepromfs.c"
#include "test_cache.c"
#include "test_ticks.c"
#include "test_timer.c"
#include "test_irq.c"
#include "test_exception.c"
#include "test_debug.c"
#include "test_dma.c"
#include "test_cop1.c"
#include "test_constructors.c"
#include "test_rspq.c"
#include "test_rdpq.c"
#include "test_mpeg1.c"

/**********************************************************************
 * MAIN
 **********************************************************************/

// Testsuite definition
#define TEST_FLAGS_NONE          0x0
#define TEST_FLAGS_IO            0x1  // Test uses I/O, so timing depends on ROM hardware
#define TEST_FLAGS_NO_BENCHMARK  0x2  // Test is too variable, do not attempt to benchmark it
#define TEST_FLAGS_RESET_COUNT   0x4  // Test resets the hardware count register
#define TEST_FLAGS_NO_EMULATOR   0x8  // Test does not work under emulators

#define TEST_FUNC(fn, dur, flags)   { #fn, fn, dur, flags }
static const struct Testsuite
{
	const char *name;
	TestFunc fn;
	uint32_t duration;
	uint32_t flags;
} tests[] = {
	TEST_FUNC(test_exception,                  5, TEST_FLAGS_NO_BENCHMARK),
	TEST_FUNC(test_constructors,               0, TEST_FLAGS_NONE),
	TEST_FUNC(test_ticks,                      0, TEST_FLAGS_NO_BENCHMARK | TEST_FLAGS_NO_EMULATOR),
	TEST_FUNC(test_timer_ticks,              292, TEST_FLAGS_NO_BENCHMARK),
	TEST_FUNC(test_timer_oneshot,            596, TEST_FLAGS_RESET_COUNT),
	TEST_FUNC(test_timer_slow_callback,     1468, TEST_FLAGS_RESET_COUNT),
	TEST_FUNC(test_timer_continuous,         688, TEST_FLAGS_RESET_COUNT),
	TEST_FUNC(test_timer_mixed,             1467, TEST_FLAGS_RESET_COUNT),
	TEST_FUNC(test_timer_context,            186, TEST_FLAGS_RESET_COUNT),
	TEST_FUNC(test_timer_disabled_start,     733, TEST_FLAGS_RESET_COUNT),
	TEST_FUNC(test_timer_disabled_restart,   733, TEST_FLAGS_RESET_COUNT),
	TEST_FUNC(test_irq_reentrancy,           230, TEST_FLAGS_RESET_COUNT),
	TEST_FUNC(test_dfs_read,                 948, TEST_FLAGS_IO),
	TEST_FUNC(test_dfs_rom_addr,              25, TEST_FLAGS_IO),
	TEST_FUNC(test_eepromfs,                   0, TEST_FLAGS_IO),
	TEST_FUNC(test_cache_invalidate,        1763, TEST_FLAGS_NONE),
	TEST_FUNC(test_debug_sdfs,                 0, TEST_FLAGS_NO_BENCHMARK),
	TEST_FUNC(test_dma_read_misalign,       7003, TEST_FLAGS_NONE),
	TEST_FUNC(test_cop1_denormalized_float,    0, TEST_FLAGS_NO_EMULATOR),
	TEST_FUNC(test_rspq_queue_single,          0, TEST_FLAGS_NO_BENCHMARK),
	TEST_FUNC(test_rspq_queue_multiple,        0, TEST_FLAGS_NO_BENCHMARK),
	TEST_FUNC(test_rspq_queue_rapid,           0, TEST_FLAGS_NO_BENCHMARK),
	TEST_FUNC(test_rspq_wrap,                  0, TEST_FLAGS_NO_BENCHMARK),
	TEST_FUNC(test_rspq_signal,                0, TEST_FLAGS_NO_BENCHMARK),
	TEST_FUNC(test_rspq_high_load,             0, TEST_FLAGS_NO_BENCHMARK),
	TEST_FUNC(test_rspq_load_overlay,          0, TEST_FLAGS_NO_BENCHMARK),
	TEST_FUNC(test_rspq_switch_overlay,        0, TEST_FLAGS_NO_BENCHMARK),
	TEST_FUNC(test_rspq_multiple_flush,        0, TEST_FLAGS_NO_BENCHMARK),
	TEST_FUNC(test_rspq_wait,                  0, TEST_FLAGS_NO_BENCHMARK),
	TEST_FUNC(test_rspq_rapid_sync,            0, TEST_FLAGS_NO_BENCHMARK),
	TEST_FUNC(test_rspq_flush,                 0, TEST_FLAGS_NO_BENCHMARK | TEST_FLAGS_NO_EMULATOR),
	TEST_FUNC(test_rspq_rapid_flush,           0, TEST_FLAGS_NO_BENCHMARK | TEST_FLAGS_NO_EMULATOR),
	TEST_FUNC(test_rspq_block,                 0, TEST_FLAGS_NO_BENCHMARK),
	TEST_FUNC(test_rspq_wait_sync_in_block,    0, TEST_FLAGS_NO_BENCHMARK),
	TEST_FUNC(test_rspq_highpri_basic,         0, TEST_FLAGS_NO_BENCHMARK),
	TEST_FUNC(test_rspq_highpri_multiple,      0, TEST_FLAGS_NO_BENCHMARK),
	TEST_FUNC(test_rspq_highpri_overlay,       0, TEST_FLAGS_NO_BENCHMARK),
	TEST_FUNC(test_rspq_big_command,           0, TEST_FLAGS_NO_BENCHMARK),
	TEST_FUNC(test_rspq_rdp_dynamic,           0, TEST_FLAGS_NO_BENCHMARK),
	TEST_FUNC(test_rspq_rdp_dynamic_switch,    0, TEST_FLAGS_NO_BENCHMARK),
	TEST_FUNC(test_rdpq_rspqwait,              0, TEST_FLAGS_NO_BENCHMARK),
	TEST_FUNC(test_rdpq_clear,                 0, TEST_FLAGS_NO_BENCHMARK),
	TEST_FUNC(test_rdpq_dynamic,               0, TEST_FLAGS_NO_BENCHMARK),
	TEST_FUNC(test_rdpq_passthrough_big,       0, TEST_FLAGS_NO_BENCHMARK),
	TEST_FUNC(test_rdpq_block,                 0, TEST_FLAGS_NO_BENCHMARK),
	TEST_FUNC(test_rdpq_block_coalescing,      0, TEST_FLAGS_NO_BENCHMARK),
	TEST_FUNC(test_rdpq_block_contiguous,      0, TEST_FLAGS_NO_BENCHMARK),
	TEST_FUNC(test_rdpq_fixup_setfillcolor,    0, TEST_FLAGS_NO_BENCHMARK),
	TEST_FUNC(test_rdpq_fixup_setscissor,      0, TEST_FLAGS_NO_BENCHMARK),
	TEST_FUNC(test_rdpq_fixup_texturerect,     0, TEST_FLAGS_NO_BENCHMARK),
	TEST_FUNC(test_rdpq_fixup_fillrect,        0, TEST_FLAGS_NO_BENCHMARK),
	TEST_FUNC(test_rdpq_lookup_address,        0, TEST_FLAGS_NO_BENCHMARK),
	TEST_FUNC(test_rdpq_lookup_address_offset, 0, TEST_FLAGS_NO_BENCHMARK),
	TEST_FUNC(test_rdpq_syncfull,              0, TEST_FLAGS_NO_BENCHMARK),
	TEST_FUNC(test_rdpq_autosync,              0, TEST_FLAGS_NO_BENCHMARK),
	TEST_FUNC(test_rdpq_automode,              0, TEST_FLAGS_NO_BENCHMARK),
	TEST_FUNC(test_rdpq_blender,               0, TEST_FLAGS_NO_BENCHMARK),
	TEST_FUNC(test_rdpq_blender_memory,        0, TEST_FLAGS_NO_BENCHMARK),
	TEST_FUNC(test_rdpq_tex_load,              0, TEST_FLAGS_NO_BENCHMARK),
	TEST_FUNC(test_rdpq_fog,                   0, TEST_FLAGS_NO_BENCHMARK),
	TEST_FUNC(test_rdpq_mode_freeze,           0, TEST_FLAGS_NO_BENCHMARK),
	TEST_FUNC(test_rdpq_mode_freeze_stack,     0, TEST_FLAGS_NO_BENCHMARK),
	TEST_FUNC(test_rdpq_mipmap,                0, TEST_FLAGS_NO_BENCHMARK),
	TEST_FUNC(test_mpeg1_idct,                 0, TEST_FLAGS_NO_BENCHMARK),
	TEST_FUNC(test_mpeg1_block_decode,         0, TEST_FLAGS_NO_BENCHMARK),
	TEST_FUNC(test_mpeg1_block_dequant,        0, TEST_FLAGS_NO_BENCHMARK),
	TEST_FUNC(test_mpeg1_block_predict,        0, TEST_FLAGS_NO_BENCHMARK),
};

int main() {
	console_init();
	console_set_debug(false);
	debug_init_isviewer();
	debug_init_usblog();

	if (dfs_init( DFS_DEFAULT_LOCATION ) != DFS_ESUCCESS) {
		printf("Invalid ROM: cannot initialize DFS\n");
		return 0;
	}

	printf("libdragon testsuite (%s)\n\n", sys_bbplayer() ? "iQue" : "N64");
	int failures = 0;
	int successes = 0;
	int skipped = 0;

	const int NUM_TESTS = sizeof(tests) / sizeof(tests[0]);
	uint32_t start = TICKS_READ();
	for (int i=0; i < NUM_TESTS; i++) {
		static char logbuf[16384], errbuf[4096];

		printf("%-59s", tests[i].name);
		fflush(stdout);
		debugf("**** Starting test: %s\n", tests[i].name);

		// Skip the test if we're running under emulation and the test is
		// not compatible with emulators by design (eg: too strict timing).
		if (IN_EMULATOR && tests[i].flags & TEST_FLAGS_NO_EMULATOR) {
			skipped++;
			printf("SKIP\n");
			debugf("SKIP\n");			
			continue;
		}

		// Prepare the test context
		TestContext ctx;
		ctx.log = logbuf;
		ctx.logleft = sizeof(logbuf);
		ctx.err = errbuf;
		ctx.errleft = sizeof(errbuf);
		ctx.result = TEST_SUCCESS;
		rand_state = 1; // reset to be fully reproducible

		// Do a complete cache flush before running each test
		data_cache_writeback_invalidate_all();
		inst_cache_invalidate_all();

		uint32_t test_start = TICKS_READ();

		// Run the test!
		tests[i].fn(&ctx);

		// Compute the test duration
		uint32_t test_stop = TICKS_READ();

		// If the test reset the hardware counter, just consider its timing
		// as relative to 0, so move test_stop to realign, and update the
		// hardware counter as well.
		if (tests[i].flags & TEST_FLAGS_RESET_COUNT) {
			test_stop += test_start;
            C0_WRITE_COUNT(test_stop);
		}

		int32_t test_duration = TICKS_DISTANCE(test_start, test_stop) / 1024;
		int32_t test_diff = (test_duration - tests[i].duration);
		if (test_diff < 0) test_diff = -test_diff;

		if (ctx.result == TEST_FAILED) {
			failures++;
			printf("FAIL\n\n");
			if (ctx.log != logbuf) {
				debugf("%s\n", logbuf);
			}
			if (ctx.err != errbuf) {
				printf("%s\n", errbuf);
				debugf("%s\n", errbuf);
			}
		} else if (ctx.result == TEST_SKIPPED) {
			skipped++;
			printf("SKIP\n");
			debugf("SKIP\n");
		}

		// If there's more than a 5% (10% for IO tests) drift on the running time
		// (/1024) compared to the expected one, make the test fail. Something
		// happened and we need to double check this.
		// In general, this benchmarking is extremely hard to get right for
		// emulators, so don't even attempt it because we would get too many failures.
		else if (!IN_EMULATOR && !sys_bbplayer() &&
			!(tests[i].flags & TEST_FLAGS_NO_BENCHMARK) &&
			((float)test_diff / (float)test_duration > ((tests[i].flags & TEST_FLAGS_IO) ? 0.1f : 0.05f))
		) {
			failures++;
			printf("FAIL\n\n");
			debugf("TIMING FAIL\n");

			printf("Duration changed by %.1f%%\n", (float)test_diff * 100.0 / (float)test_duration);
			printf("(expected: %ldK, measured: %ldK)\n\n", tests[i].duration, test_duration);
		} else {
			successes++;
			printf("PASS\n");
		}
	}
	uint32_t stop = TICKS_READ();

	int64_t total_time = TIMER_MICROS(stop-start) / 1000000;

	console_set_debug(true);
	printf("\nTestsuite finished in %02lld:%02lld\n", total_time/60, total_time%60);
	printf("Passed: %d out of %d (%d skipped)\n", successes, NUM_TESTS, skipped);
}<|MERGE_RESOLUTION|>--- conflicted
+++ resolved
@@ -42,15 +42,9 @@
 // DEFER(stmt): execute "stmt" statement when the current lexical block exits.
 // This is useful in tests to execute cleanup functions even if the test fails
 // through ASSERT macros.
-<<<<<<< HEAD
-#define DEFER2(stmt, __id) \
-	void PPCAT(__cleanup, __id) (int* __unused_defer) { stmt; } \
-	int PPCAT(__var, __id) __attribute__((unused, cleanup(PPCAT(__cleanup, __id))));
-=======
 #define DEFER2(stmt, counter) \
 	void PPCAT(__cleanup, counter) (int* u) { stmt; } \
 	int PPCAT(__var, counter) __attribute__((unused, cleanup(PPCAT(__cleanup, counter ))));
->>>>>>> b7590a56
 #define DEFER(stmt) DEFER2(stmt, __COUNTER__)
 
 // SKIP: skip execution of the test.
